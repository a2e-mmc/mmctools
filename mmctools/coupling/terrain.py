"""
Tools for working with terrain

Notes
-----
For SRTM data download (in GeoTIFF (.tif) format:
- install with `conda install -c conda-forge gdal` or `pip install gdal`
- install with `conda install -c conda-forge elevation` or `pip install elevation`
- check with `eio selfcheck`

For processing downloaded GeoTIFF data:
- install with `conda install -c conda-forge rasterio` or `pip install rasterio`
- note: like the elevation package, this also depends on gdal
"""
import sys,os,glob
import numpy as np
import xarray as xr
from scipy.interpolate import RectBivariateSpline, griddata

import elevation
import rasterio
from rasterio import transform, warp
from rasterio.crs import CRS

# hard-coded here because ElementTree doesn't appear to have any
# straightforward way to access the xmlns root attributes
ISO_namespace = {
    'gmd': 'http://www.isotc211.org/2005/gmd',
    'gco': 'http://www.isotc211.org/2005/gco',
}


class Terrain(object):

    latlon_crs = CRS.from_dict(init='epsg:4326')

    def __init__(self,latlon_bounds,fpath='terrain.tif'):
        """Create container for manipulating GeoTIFF data in the
        specified region

        Usage
        =====
        latlon_bounds : list or tuple
            Latitude/longitude corresponding to west, south, east, and
            north bounds, used to define the source transformation.
        fpath : str, optional
            Where to save downloaded GeoTIFF (*.tif) data.
        """
        self.bounds = list(latlon_bounds)
        self._get_utm_crs() # from bounds
        self.tiffdata = fpath
        self.have_terrain = False
        if not hasattr(self,'have_metadata'):
            # set attribute if it hasn't been set already
            self.have_metadata = False

    def _get_utm_crs(self,datum='WGS84',ellps='WGS84'):
        """Get coordinate system from zone number associated with the
        longitude of the northwest corner

        Parameters
        ==========
        datum : str, optional
            Origin of destination coordinate system, used to describe
            PROJ.4 string; default is WGS84.
        ellps : str, optional
            Ellipsoid defining the shape of the earth in the destination
            coordinate system, used to describe PROJ.4 string; default
            is WGS84.
        """
        #west, south, east, north = self.bounds
        self.zone_number = int((self.bounds[0] + 180) / 6) + 1
        proj = '+proj=utm +zone={:d} '.format(self.zone_number) \
             + '+datum={:s} +units=m +no_defs '.format(datum) \
             + '+ellps={:s} +towgs84=0,0,0'.format(ellps)
        self.utm_crs = CRS.from_proj4(proj)

    def _get_bounds_from_metadata(self):
        """This is a stub"""
        assert self.have_metadata
        raise NotImplementedError()

    def to_terrain(self,dx,dy=None,resampling=warp.Resampling.bilinear):
        """Load geospatial raster data and reproject onto specified grid

        Usage
        =====
        dx,dy : float
            Grid spacings [m]. If dy is not specified, then uniform
            spacing is assumed.
        resampling : warp.Resampling value, optional
            See `list(warp.Resampling)`.
        """
        if dy is None:
            dy = dx

        # load raster
        if not os.path.isfile(self.tiffdata):
            raise FileNotFoundError('Need to download()')
        dem_raster = rasterio.open(self.tiffdata)

        # get source coordinate reference system, transform
        west, south, east, north = self.bounds
        src_height, src_width = dem_raster.shape
        src_crs = dem_raster.crs
        src_transform = transform.from_bounds(*self.bounds, src_width, src_height)
        src = dem_raster.read(1)

        # calculate destination coordinate reference system, transform
        dst_crs = self.utm_crs
        print('Projecting from',src_crs,'to',dst_crs)
        # - get origin (the _upper_ left corner) from bounds
        orix,oriy = self.to_xy(north,west)
        origin = (orix, oriy)
        self.origin = origin
        dst_transform = transform.from_origin(*origin, dx, dy)
        # - get extents from lower right corner
        SE_x,SE_y = self.to_xy(south,east)
        Lx = SE_x - orix
        Ly = oriy - SE_y
        Nx = int(Lx / dx)
        Ny = int(Ly / dy)

        # reproject to uniform grid in the UTM CRS
        dem_array = np.empty((Ny, Nx))
        warp.reproject(src, dem_array,
                       src_transform=src_transform, src_crs=src_crs,
                       dst_transform=dst_transform, dst_crs=dst_crs,
                       resampling=resampling)
        utmx = orix + np.arange(0, Nx*dx, dx)
        utmy = oriy + np.arange((-Ny+1)*dy, dy, dy)
        self.x,self.y = np.meshgrid(utmx,utmy,indexing='ij')
        self.z = np.flipud(dem_array).T

        self.zfun = RectBivariateSpline(utmx,utmy,self.z)
        self.have_terrain = True

        return self.x, self.y, self.z

    def to_latlon(self,x,y):
        """Transform uniform grid to lat/lon space"""
        if not hasattr(x, '__iter__'):
            assert ~hasattr(x, '__iter__')
            x = [x]
            y = [y]
        xlon, xlat = warp.transform(self.utm_crs,
                                    self.latlon_crs,
                                    x, y)
        try:
            shape = x.shape
        except AttributeError:
            xlat = xlat[0]
            xlon = xlon[0]
        else:
            xlat = np.reshape(xlat, shape)
            xlon = np.reshape(xlon, shape)
        return xlat,xlon

    def to_xy(self,lat,lon,xref=None,yref=None):
        """Transform lat/lon to UTM space"""
        if not hasattr(lat, '__iter__'):
            assert ~hasattr(lat, '__iter__')
            lat = [lat]
            lon = [lon]
        x,y = warp.transform(self.latlon_crs,
                             self.utm_crs,
                             lon, lat)
        try:
            shape = lon.shape
        except AttributeError:
            x = x[0]
            y = y[0]
        else:
            x = np.reshape(x, shape)
            y = np.reshape(y, shape)
        if xref is not None:
            x -= xref
        if yref is not None:
            y -= yref
        return x,y

    def xtransect(self,xy=None,latlon=None,wdir=270.0,xrange=(None,None)):
        """Get terrain transect along x for a slice aligned with the
        specified wind direction and going through a specified reference
        point (defined by xy or latlon)

        Usage
        =====
        xy : list or tuple
            Reference location in the UTM coordinate reference system [m]
        latlon : list-like
            Reference location in latitude and longitude [deg]
        wdir : float
            Wind direction with which the slice is aligned [deg]
        xrange : list or tuple, optional
            Range of x values over which slice (or None to use min/max)
        """
        assert self.have_terrain, 'Need to call to_terrain()'
        assert ((xy is not None) ^ (latlon is not None)), 'Specify xy or latlon'
        if xy:
            refloc = xy
        elif latlon: 
            x,y = self.to_xy(*latlon)
            refloc = (x,y)
        ang = 270 - wdir
        print('Slice through',refloc,'at',ang,'deg')
        ang *= np.pi/180.

        # direction specific code
        imin = 0 if (xrange[0] is None) else np.where(self.x <= xrange[0])[0][-1]
        imax = None if (xrange[1] is None) else np.where(self.x > xrange[1])[0][0]
        x = self.x[imin:imax,0]
        y = np.tan(ang) * (x-refloc[0]) + refloc[1]
        z = self.zfun(x,y,grid=False)

        return x-refloc[0], z

    def ytransect(self,xy=None,latlon=None,wdir=180.0,yrange=(None,None)):
        """Get terrain transect along x for a slice aligned with the
        specified wind direction and going through a specified reference
        point (defined by xy or latlon)

        Usage
        =====
        xy : list or tuple
            Reference location in the UTM coordinate reference system [m]
        latlon : list-like
            Reference location in latitude and longitude [deg]
        wdir : float
            Wind direction with which the slice is aligned [deg]
        xrange : list or tuple, optional
            Range of x values over which slice (or None to use min/max)
        """
        assert self.have_terrain, 'Need to call to_terrain()'
        assert ((xy is not None) ^ (latlon is not None)), 'Specify xy or latlon'
        if xy:
            refloc = xy
        elif latlon: 
            x,y = self.to_xy(*latlon)
            refloc = (x,y)
        ang = 180 - wdir
        print('Slice through',refloc,'at',ang,'deg')
        ang *= np.pi/180.

        # direction specific code
        jmin = 0 if (yrange[0] is None) else np.where(self.y <= yrange[0])[1][-1]
        jmax = None if (yrange[1] is None) else np.where(self.y > yrange[1])[1][0]
        y = self.y[0,jmin:jmax]
        x = refloc[0] - np.tan(ang) * (y-refloc[1])
        z = self.zfun(x,y,grid=False)

        return y-refloc[1], z


class SRTM(Terrain):
    """Class for working with Shuttle Radar Topography Mission (SRTM) data"""
    data_products = {
        'SRTM1': 30.0,
        'SRTM3': 90.0,
    }

    def __init__(self,latlon_bounds,fpath='terrain.tif',product='SRTM3',
                 margin=0.05):
        """Create container for SRTM data in the specified region

        Usage
        =====
        latlon_bounds : list or tuple
            Latitude/longitude corresponding to west, south, east, and
            north bounds, used to define the source transformation.
        fpath : str, optional
            Where to save downloaded GeoTIFF (*.tif) data.
        product : str, optional
            Data product name, SRTM1 or SRTM3 (corresponding to 30- and
            90-m DEM).
        margin : float, optional
            Decimal degree margin added to the bounds (default is 3")
            when clipping the downloaded elevation data.
        """
        latlon_bounds = list(latlon_bounds)
        if margin is not None:
            latlon_bounds[0] -= margin
            latlon_bounds[1] -= margin
            latlon_bounds[2] += margin
            latlon_bounds[3] += margin
        super().__init__(latlon_bounds,fpath=fpath)
        assert (product in self.data_products.keys()), \
                'product should be one of '+str(list(self.data_products.keys()))
        self.product = product
        self.margin = margin

    def download(self,cleanup=True):
        """Download the SRTM data in GeoTIFF format"""
        dpath = os.path.dirname(self.tiffdata)
        if not os.path.isdir(dpath):
            print('Creating path',dpath)
            os.makedirs(dpath)
        escapedpath = self.tiffdata.replace('\ ',' ').replace(' ','\ ')
        try:
            elevation.clip(self.bounds, product=self.product, output=escapedpath)
        except:
            info = sys.exc_info()
            print(info[0])
            print(info[1])
            print('')
            print('Note: Have elevation and gdal been installed properly?')
        if cleanup:
            elevation.clean()

    def to_terrain(self,dx=None,dy=None,resampling=warp.Resampling.bilinear):
        """Load geospatial raster data and reproject onto specified grid

        Usage
        =====
        dx,dy : float
            Grid spacings [m]. If dy is not specified, then uniform
            spacing is assumed.
        resampling : warp.Resampling value, optional
            See `list(warp.Resampling)`.
        """
        if dx is None:
            dx = self.data_products[self.product]
            print('Output grid at ds=',dx)
        if dy is None:
            dy = dx
        return super().to_terrain(dx, dy=dy, resampling=resampling)


class USGS(Terrain):
    """Class for working with the US Geological Survey's 3D Elevation
    Program (3DEP). Note that there is no API so the tif data must be
    manually downloaded from the USGS.
    """

    def __init__(self,latlon_bounds=None,fpath='terrain.tif'):
        """Create container for 3DEP data in the specified region

        Usage
        =====
        latlon_bounds : list or tuple, optional
            Latitude/longitude corresponding to west, south, east, and
            north bounds, used to define the source transformation. If
            not specified, then it will be read from a metadata file
            with the same name.
        fpath : str
            Location of downloaded GeoTIFF (*.tif) data.
        """
        self._read_metadata(fpath)
        if latlon_bounds is None:
            latlon_bounds = self._get_bounds_from_metadata()
            print('Bounds:',latlon_bounds)
        super().__init__(latlon_bounds,fpath=fpath)

    def _read_metadata(self,fpath):
        from xml.etree import ElementTree
        xmlfile = os.path.splitext(fpath)[0] + '.xml'
        try:
            metadata = ElementTree.parse(xmlfile).getroot()
        except IOError:
            self.have_metadata = False
        else:
            if not metadata.tag.endswith('MD_Metadata'):
                assert metadata.tag in ['metadata','gmd:MD_Metadata','modsCollection']
            if metadata.tag == 'metadata':
                # legacy metadata
                print('Source CRS datum:',metadata.find('./spref/horizsys/geodetic/horizdn').text)
            elif metadata.tag == 'modsCollection':
                # MODS XML
                print(metadata.find('./mods/titleInfo/title').text)
                raise NotImplementedError('MODS XML detected -- use ISO XML instead')
            else:
                # ISO XML
                title = metadata.find(
                    '/'.join([
                        'gmd:identificationInfo',
                        'gmd:MD_DataIdentification',
                        'gmd:citation',
                        'gmd:CI_Citation',
                        'gmd:title',
                        'gco:CharacterString',
                    ]),
                    ISO_namespace
                ).text
                print(title)
            self.have_metadata = True
            self.metadata = metadata

    def _get_bounds_from_metadata(self):
        assert self.have_metadata
        if self.metadata.tag == 'metadata':
            # legacy metadata
            bounding = self.metadata.find('./idinfo/spdom/bounding')
            bounds = [
                float(bounding.find(bcdir+'bc').text)
                for bcdir in ['west','south','east','north']
            ]
        else:
            # ISO XML
            extent = self.metadata.find(
                'gmd:identificationInfo/gmd:MD_DataIdentification/gmd:extent',
                ISO_namespace
            )
            bbox = extent.find(
                'gmd:EX_Extent/gmd:geographicElement/gmd:EX_GeographicBoundingBox',
                ISO_namespace
            )
            bounds = [
                float(bbox.find(f'gmd:{bound}/gco:Decimal',ISO_namespace).text)
                for bound in [
                    'westBoundLongitude',
                    'southBoundLatitude',
                    'eastBoundLongitude',
                    'northBoundLatitude',
                ]
            ]
        return bounds

    def download(self):
        """This is just a stub"""
        print('Data must be manually downloaded!')
        print('Go to https://apps.nationalmap.gov/downloader/#/,')
        print('select "Data > Elevation Products (3DEP)"')
        print('and then click "Find Products"')


def combine_raster_data(filelist,dtype=Terrain,latlon_bounds=None,
                        output='output.tif'):
    """Combine multiple raster datasets into a single GeoTIFF file

    Usage
    =====
    filelist : list or glob str
        List of downloaded GeoTIFF (*.tif) data.
    dtype : Terrain or derived class, optional
        Used to provide helper functions if needed.
    latlon_bounds : list of (list or tuple), optional
        Each list or tuple of latitude/longitude corresponds to west,
        south, east, and north bounds, and are used to define the bounds
        of the combined raster. If not specified, then try to read these
        bounds from metadata.
    output : str
        Location of combined GeoTIFF (*.tif) data.
    """
    if not isinstance(filelist, list):
        filelist = glob.glob(filelist)
        print('Files:',filelist)
    assert len(filelist) > 1, 'Did not find enough files to combine'
    if latlon_bounds is None:
        latlon_bounds = len(filelist) * [None]
    else:
        assert len(latlon_bounds)==len(filelist), 'Not enough specified bounds'

    terraindata = [
        dtype(bounds,fpath) for bounds,fpath in zip(latlon_bounds,filelist)
    ]

    # merge rasters
    from rasterio.merge import merge
    merged, out_transform = merge([
        rasterio.open(data.tiffdata) for data in terraindata
    ])

    # write out merged dataset
    profile = rasterio.open(filelist[0]).profile
    print('Raster profile:',profile)
    with rasterio.open(output,'w',**profile) as dst:
        dst.write(merged)

    # get global bounds
    bounds = np.empty((len(filelist),4))
    for i,data in enumerate(terraindata):
        bounds[i,:] = data.bounds
    bounds_min = bounds.min(axis=0)
    bounds_max = bounds.max(axis=0)
    return [bounds_min[0],bounds_min[1],bounds_max[2],bounds_max[3]]

def calc_slope(x,y,z):
    """Calculate local terrain slope based on project grid

    Notes:
    - Uses neighborhood method (weighted second-order difference, based on
      3x3 stencil)
    - Slopes are not calculated at edge points (i.e., locations where a 3x3
      stencil cannot be formed)

    Usage
    =====
    x,y,z : numpy array
        Equally sized 2-D arrays; if not specified, then the full terrain
        will be used
    """
    dx = x[1,0] - x[0,0]
    dy = y[0,1] - y[0,0]
    slope = np.empty_like(z)
    slope[:,:] = np.nan
    z1 = z[  :-2, 2:  ] # upper left
    z2 = z[ 1:-1, 2:  ] # upper middle
    z3 = z[ 2:  , 2:  ] # upper right
    z4 = z[  :-2, 1:-1] # center left
   #z5 = z[ 1:-1, 1:-1] # center
    z6 = z[ 2:  , 1:-1] # center right
    z7 = z[  :-2,  :-2] # lower left
    z8 = z[ 1:-1,  :-2] # lower middle
    z9 = z[ 2:  ,  :-2] # lower right
    dz_dx = ((z3 + 2*z6 + z9) - (z1 + 2*z4 + z7)) / (8*dx)
    dz_dy = ((z1 + 2*z2 + z3) - (z7 + 2*z8 + z9)) / (8*dy)
    rise_run = np.sqrt(dz_dx**2 + dz_dy**2)
    slope[1:-1,1:-1] = np.degrees(np.arctan(rise_run))
    return slope


def calcTRI(hgt,window=None,footprint=None):
    '''
    Terrain Ruggedness Index
    Riley, S. J., DeGloria, S. D., & Elliot, R. (1999). Index that 
        quantifies topographic heterogeneity. intermountain Journal 
        of sciences, 5(1-4), 23-27.
    
    hgt : array
        Array of heights over which TRI will be calculated
    window : int
        Length of window in x and y direction. Must be odd.
    '''
    import xarray as xr
    from scipy.ndimage.filters import generic_filter

    # Window setup:
    if footprint is not None:
        assert window is None, 'Must specify either window or footprint'
        window = np.shape(footprint)[0]
    
    assert (window/2.0) - np.floor(window/2.0) != 0.0, 'window must be odd...'
    Hwindow = int(np.floor(window/2))
    
    # Type and dimension check:
    if isinstance(hgt,(xr.Dataset,xr.DataArray,xr.Variable)):
        hgt = hgt.data    
    assert len(np.shape(hgt)) == 2, 'hgt must be 2-dimensional. Currently has {} dimensions'.format(len(np.shape(hgt)))
    
    ny,nx = np.shape(hgt)
    
    def tri_filt(x):
        middle_ind = int(len(x)/2)
        return((sum((x - x[middle_ind])**2.0))**0.5)
    
    if footprint is None:
        tri = generic_filter(hgt,tri_filt, size = (window,window))
    else:
        tri = generic_filter(hgt,tri_filt, footprint=footprint)
    
    return tri


def calcVRM(hgt,res,window=None,footprint=None,fill_depressions=True,return_slope_aspect=False):
    '''
    Vector Ruggedness Measure
    Sappington, J. M., Longshore, K. M., & Thompson, D. B. (2007). 
        Quantifying landscape ruggedness for animal habitat analysis: 
        a case study using bighorn sheep in the Mojave Desert. The 
        Journal of wildlife management, 71(5), 1419-1426.
    
    hgt : array
        Array of heights over which TRI will be calculated
    res : int or float
        Resolution of the underlying hgt array. Should be constant in x and y
        Needed for proper slope calculation
    window : int
        Length of window in x and y direction. Must be odd.
    '''
    import richdem as rd
    import xarray as xr
    from scipy.ndimage.filters import generic_filter

    # Window setup:
    if footprint is not None:
        assert window is None, 'Must specify either window or footprint'
        window = np.shape(footprint)[0]
        
    assert (window/2.0) - np.floor(window/2.0) != 0.0, 'window must be odd...'
    Hwndw = int(np.floor(window/2))

    # Type and dimension check:
    if isinstance(hgt,(xr.Dataset,xr.DataArray,xr.Variable)):
        hgt = hgt.data    
    assert len(np.shape(hgt)) == 2, 'hgt must be 2-dimensional. Currently has {} dimensions'.format(len(np.shape(hgt)))
    ny,nx = np.shape(hgt)

    # Determine scale based on resolution of hgt array
    zscale = 1/res

    # Get slope and aspect:
    hgt_rd = rd.rdarray(hgt, no_data=-9999)
    if fill_depressions:
        rd.FillDepressions(hgt_rd, in_place=True)
    slope  = rd.TerrainAttribute(hgt_rd, attrib='slope_degrees',zscale=zscale)
    aspect = rd.TerrainAttribute(hgt_rd, attrib='aspect')
    
    # Calculate vectors:
    vrm = np.zeros((ny,nx))
    rugz   = np.cos(np.deg2rad(slope))
    rugdxy = np.sin(np.deg2rad(slope))
    rugx   = rugdxy*np.cos(np.deg2rad(aspect))
    rugy   = rugdxy*np.sin(np.deg2rad(aspect))

    def vrm_filt(x):
        return(sum(x)**2)

    if footprint is None:
        vrmX = generic_filter(rugx,vrm_filt, size = (window,window))
        vrmY = generic_filter(rugy,vrm_filt, size = (window,window))
        vrmZ = generic_filter(rugz,vrm_filt, size = (window,window))
    else:
        vrmX = generic_filter(rugx,vrm_filt, footprint=footprint)
        vrmY = generic_filter(rugy,vrm_filt, footprint=footprint)
        vrmZ = generic_filter(rugz,vrm_filt, footprint=footprint)    


    if footprint is not None:
        num_points = len(footprint[footprint != 0.0])
    else:
        num_points = float(window**2)
    vrm = 1.0 - np.sqrt(vrmX + vrmY + vrmZ)/num_points
    if return_slope_aspect:
        return vrm,slope,aspect
    else:
        return vrm


<<<<<<< HEAD
def calcSx(xx, yy, zagl, A, dmax, method='nearest', propagateNaN=False, verbose=False):
    '''
    Sx is a measure of topographic shelter or exposure relative to a particular
    wind direction. Calculates a whole map for all points (xi, yi) in the domain.
    For each (xi, yi) pair, it uses all v points (xv, yv) upwind of (xi, yi) in 
    the A wind direction, up to dmax.
    
    Winstral, A., Marks D. "Simulating wind fields and snow redistribution using
        terrain-based parameters to model snow accumulation and melt over a semi-
        arid mountain catchment" Hydrol. Process. 16, 3585–3603 (2002)
    
=======
def calcSx(xx, yy, zagl, A, dmax, method='linear', verbose=False):
    '''
    Sx is a measure of topographic shelter or exposure relative to a particular
    wind direction. Calculates a whole map for all points (xi, yi) in the domain.
    For each (xi, yi) pair, it uses all v points (xv, yv) upwind of (xi, yi) in
    the A wind direction, up to dmax.

    Winstral, A., Marks D. "Simulating wind fields and snow redistribution using
        terrain-based parameters to model snow accumulation and melt over a semi-
        arid mountain catchment" Hydrol. Process. 16, 3585–3603 (2002)

>>>>>>> e979e1d9
    Usage
    =====
    xx, yy : array
        meshgrid arrays of the region extent coordinates.
<<<<<<< HEAD
    zagl: array
=======
    zagl: arrayi, xr.DataArray
>>>>>>> e979e1d9
        Elevation map of the region
    A: float
        Wind direction (deg, wind direction convention)
    dmax: float
        Upwind extent of the search
    method: string
        griddata interpolation method. Options are 'nearest', 'linear', 'cubic'.
<<<<<<< HEAD
        Function is slow if not `nearest`.
    propagateNaN: bool
        If method != nearest, upwind positions that lie outside the domain bounds receive NaN
    '''
    
    from scipy import interpolate
    
    # create empty output Sx array
    Sx = np.empty(np.shape(zagl));  Sx[:,:] = np.nan
    
=======
        Recommended linear or cubic.
    '''
    
>>>>>>> e979e1d9
    # get resolution (assumes uniform resolution)
    res = xx[1,0] - xx[0,0]
    npoints = 1+int(dmax/res)
    if dmax < res:
        raise ValueError('dmax needs to be larger or equal to the resolution of the grid')
    
<<<<<<< HEAD
    # change angle notation
    ang = np.deg2rad(270-A)
    
    # array for interpolation using griddata
    points = np.array( (xx.flatten(), yy.flatten()) ).T
    values = zagl.flatten()
    
    for i, xi in enumerate(xx[:,0]):
        print(f'Processing row {i+1}/{len(xx)}    ', end='\r')
        for j, yi in enumerate(yy[0,:]):
            
            # limits of the line where Sx will be calculated on (minus bc it's upwind)
            xf = xi - dmax*np.cos(ang)
            yf = yi - dmax*np.sin(ang)
            xline = np.around(np.linspace(xi, xf, num=npoints), decimals=4)
            yline = np.around(np.linspace(yi, yf, num=npoints), decimals=4)

            # interpolate points upstream (xi, yi) along angle ang
            elev = interpolate.griddata( points, values, (xline,yline), method=method )

            # elevation of (xi, yi), for convenience
            elevi = elev[0]

            if propagateNaN:
                Sx[i,j] = np.amax(np.rad2deg( np.arctan( (elev[1:] - elevi)/(((xline[1:]-xi)**2 + (yline[1:]-yi)**2)**0.5) ) ))
            else:
                Sx[i,j] = np.nanmax(np.rad2deg( np.arctan( (elev[1:] - elevi)/(((xline[1:]-xi)**2 + (yline[1:]-yi)**2)**0.5) ) ))

            if verbose: print(f'Max angle is {Sx:.4f} degrees')

    return Sx

=======
    # Get upstream direction
    A = A%360
    if    A==0:   upstreamDirX=0;  upstreamDirY=-1
    elif  A==90:  upstreamDirX=-1; upstreamDirY=0
    elif  A==180: upstreamDirX=0;  upstreamDirY=1
    elif  A==270: upstreamDirX=1;  upstreamDirY=0
    elif  A>0  and A<90:   upstreamDirX=-1; upstreamDirY=-1
    elif  A>90  and A<180:  upstreamDirX=-1; upstreamDirY=1
    elif  A>180 and A<270:  upstreamDirX=1;  upstreamDirY=1
    elif  A>270 and A<360:  upstreamDirX=1;  upstreamDirY=-1

    # change angle notation
    ang = np.deg2rad(270-A)

    # array for interpolation using griddata
    points = np.array( (xx.flatten(), yy.flatten()) ).T
    if isinstance(zagl, xr.DataArray):
        zagl = zagl.values
    values = zagl.flatten()

    # create rotated grid. This way we sample into a interpolated grid that has the exact points we need
    xmin = min(xx[:,0]);  xmax = max(xx[:,0])
    ymin = min(yy[0,:]);  ymax = max(yy[0,:])
    if A%90 == 0:
        # if flow is aligned, we don't need a new grid
        xrot = xx[:,0]
        yrot = yy[0,:]
        xxrot = xx
        yyrot = yy
        elevrot = zagl
    else:
        xrot = np.arange(xmin, xmax+0.1, abs(res*np.cos(ang)))
        yrot = np.arange(ymin, ymax+0.1, abs(res*np.sin(ang)))
        xxrot, yyrot = np.meshgrid(xrot, yrot, indexing='ij')
        elevrot = griddata( points, values, (xxrot, yyrot), method=method )

    # create empty rotated Sx array
    Sxrot = np.empty(np.shape(elevrot));  Sxrot[:,:] = np.nan

    for i, xi in enumerate(xrot):
        if verbose: print(f'Computing Sx... {100*(i+1)/len(xrot):.1f}%  ', end='\r')
        for j, yi in enumerate(yrot):

            # Get elevation profile along the direction asked
            isel = np.linspace(i-upstreamDirX*npoints+upstreamDirX, i, npoints, dtype=int)
            jsel = np.linspace(j-upstreamDirY*npoints+upstreamDirY, j, npoints, dtype=int)
            try:
                xsel = xrot[isel]
                ysel = yrot[jsel]
                elev = elevrot[isel,jsel]
            except IndexError:
                # At the borders, can't get a valid positions
                xsel = np.zeros(np.size(isel))  
                ysel = np.zeros(np.size(jsel))
                elev = np.zeros(np.size(isel)) 

            # elevation of (xi, yi), for convenience
            elevi = elev[-1]

            Sxrot[i,j] = np.nanmax(np.rad2deg( np.arctan( (elev[:-1] - elevi)/(((xsel[:-1]-xi)**2 + (ysel[:-1]-yi)**2)**0.5) ) ))

    # interpolate results back to original grid
    pointsrot = np.array( (xxrot.flatten(), yyrot.flatten()) ).T
    Sx = griddata( pointsrot, Sxrot.flatten(), (xx, yy), method=method )

    return Sx


>>>>>>> e979e1d9
def calcSxmean(xx, yy, zagl, A, dmax, method='nearest', verbose=False):
    
    Asweep = np.linspace(A-15, A+15, 7)%360
    Sxmean = np.mean([calcSx(xx, yy, zagl, a, dmax, method, verbose=verbose) for a in Asweep ], axis=0)
    
    return Sxmean


def calcSb(xx, yy, zagl, A, sepdist=60):
    '''
    Sb is a measure of upwind slope break and can be used to delineate zones of
    possible flow separation. This function follows the definition of Sx0 from 
    the reference listed below and uses 1000m separation.
    
    Winstral, A., Marks D. "Simulating wind fields and snow redistribution using
        terrain-based parameters to model snow accumulation and melt over a semi-
        arid mountain catchment" Hydrol. Process. 16, 3585–3603 (2002)
    
    Usage
    =====
    xx, yy : array
        meshgrid arrays of the region extent coordinates.
    zagl: array
        Elevation map of the region
    A: float
        Wind direction (deg, wind direction convention)
    sepdist : float, default 60
        Separation between between two regional Sx calculations.
        Suggested value: 60 m.
    '''
    
<<<<<<< HEAD
    from scipy import interpolate
        
=======
>>>>>>> e979e1d9
    # local Sx
    Sx1 = calcSx(xx, yy, zagl, A, dmax=sepdist)
    
    # outlying Sx. Computing it at (xo, yo), and not at (xi, yi)
    xxo = xx - sepdist*np.cos(np.deg2rad(270-A))
    yyo = yy - sepdist*np.sin(np.deg2rad(270-A))
    points = np.array( (xx.flatten(), yy.flatten()) ).T
    values = zagl.flatten()
<<<<<<< HEAD
    zaglo = interpolate.griddata( points, values, (xxo,yyo), method='linear' )
=======
    zaglo = griddata( points, values, (xxo,yyo), method='linear' )
>>>>>>> e979e1d9
    Sx0 = calcSx(xxo, yyo, zaglo, A, dmax=1000)

    Sb = Sx1 - Sx0
    
    return Sb

def calcSbmean(xx, yy, zagl, A, sepdist):
    
    Asweep = np.linspace(A-15, A+15, 7)%360
    Sbmean = np.mean([calcSb(xx, yy, zagl, a, sepdist) for a in Asweep ], axis=0)
    
    return Sbmean


def calcTPI(xx, yy, zagl, r):
    '''
    Topographic Position Index
    
    Reu, J, et al. Application of the topographic position index to heterogeneous
        landscapes. Geomorphology, 186, 39-49 (2013)
    '''
    from scipy.signal import convolve2d
    
    # get resolution (assumes uniform resolution)
    res = xx[1,0] - xx[0,0]
    rpoints = int(r/res)
    if r < res:
        raise ValueError('Averaging radium needs to be larger the resolution of the grid')
        
    y,x = np.ogrid[-rpoints:rpoints+1, -rpoints:rpoints+1]
    kernel = x**2+y**2 <= rpoints**2
    
    zaglmean = convolve2d(zagl, kernel*1, mode='same', boundary='fill', fillvalue=0)
    zaglmean = zaglmean/np.sum(kernel*1)

    return zagl - zaglmean
<<<<<<< HEAD
=======


def extract_elevation_from_stl(stlpath, x, y, interp_method = 'cubic'):
    from stl import mesh

    x = [x] if isinstance(x, (int,float)) else x
    y = [y] if isinstance(y, (int,float)) else y
    
    assert len(x)==len(y), 'x and y need to have the same dimenension'

    try:
        msh = mesh.Mesh.from_file(stlpath)
    except FileNotFoundError:
        print('File does not exist.')

    xstl = msh.vectors[:,:,0].ravel()
    ystl = msh.vectors[:,:,1].ravel()
    zstl = msh.vectors[:,:,2].ravel()

    points = np.stack((xstl,ystl), axis=-1)
    xi = np.stack((x,y), axis=-1)
    elev = griddata(points, zstl, xi, method=interp_method)

    if len(x)==1:
        return np.array(list(zip(x,y,elev))[0])
    else:
        return np.array(list(zip(x,y,elev)))


def readSTL(stlpath, stlres=None, method='cubic'):
    '''
    Function to read in an STL and get result in an orthogonal grid.
    The resolution is optional, but check the warnings if you don't 
    pass one.
    If a down- or upsampling of a STL is needed, then pass the desired
    resolution and ignore the warnings.
    
    Usage
    =====
    stlpath: str
        Path to STL file, including its extension
    stlres: int, float
        Resolution of the underlying grid that the data will be 
        interpolated to
    method: str, optional
        Interpolation method. Options: 'nearest', 'linear', 'cubic'
        Default is cubic
    '''

    from stl import mesh

    try:
        msh = mesh.Mesh.from_file(stlpath)
    except FileNotFoundError:
        print('File does not exist.')

    xstl = msh.vectors[:,:,0].ravel()
    ystl = msh.vectors[:,:,1].ravel()
    zstl = msh.vectors[:,:,2].ravel()
    
    # STLs are complex and the computation below may not always get the proper resolution
    apparentres = xstl[1]-xstl[0]
    if stlres==None:
        print(f'Using {apparentres} m resolution obtained from the STL. This resolution may not be entirely '
               'accurate. If not, please provide a proper value using the `stlres` parameter.')
    elif stlres != apparentres:
        print(f'The {stlres} m resolution provided does not match what the function thinks the resolution is, {apparentres} '
               'm, based on the STL. This apparent resolution may not be entirely accurate. Trust yours, but verify.')

    xmin = min(xstl);    xmax = max(xstl)
    ymin = min(ystl);    ymax = max(ystl)

    xx, yy = np.meshgrid(np.arange(xmin,xmax+0.1, stlres), np.arange(ymin, ymax+0.1, stlres), indexing='ij')

    points = np.array( (xstl, ystl) ).T
    values = zstl.flatten()
    z = griddata( points, values, (xx, yy), method=method )

    return xx, yy, z
>>>>>>> e979e1d9
<|MERGE_RESOLUTION|>--- conflicted
+++ resolved
@@ -626,19 +626,6 @@
         return vrm
 
 
-<<<<<<< HEAD
-def calcSx(xx, yy, zagl, A, dmax, method='nearest', propagateNaN=False, verbose=False):
-    '''
-    Sx is a measure of topographic shelter or exposure relative to a particular
-    wind direction. Calculates a whole map for all points (xi, yi) in the domain.
-    For each (xi, yi) pair, it uses all v points (xv, yv) upwind of (xi, yi) in 
-    the A wind direction, up to dmax.
-    
-    Winstral, A., Marks D. "Simulating wind fields and snow redistribution using
-        terrain-based parameters to model snow accumulation and melt over a semi-
-        arid mountain catchment" Hydrol. Process. 16, 3585–3603 (2002)
-    
-=======
 def calcSx(xx, yy, zagl, A, dmax, method='linear', verbose=False):
     '''
     Sx is a measure of topographic shelter or exposure relative to a particular
@@ -650,16 +637,11 @@
         terrain-based parameters to model snow accumulation and melt over a semi-
         arid mountain catchment" Hydrol. Process. 16, 3585–3603 (2002)
 
->>>>>>> e979e1d9
     Usage
     =====
     xx, yy : array
         meshgrid arrays of the region extent coordinates.
-<<<<<<< HEAD
-    zagl: array
-=======
     zagl: arrayi, xr.DataArray
->>>>>>> e979e1d9
         Elevation map of the region
     A: float
         Wind direction (deg, wind direction convention)
@@ -667,62 +649,15 @@
         Upwind extent of the search
     method: string
         griddata interpolation method. Options are 'nearest', 'linear', 'cubic'.
-<<<<<<< HEAD
-        Function is slow if not `nearest`.
-    propagateNaN: bool
-        If method != nearest, upwind positions that lie outside the domain bounds receive NaN
-    '''
-    
-    from scipy import interpolate
-    
-    # create empty output Sx array
-    Sx = np.empty(np.shape(zagl));  Sx[:,:] = np.nan
-    
-=======
         Recommended linear or cubic.
     '''
     
->>>>>>> e979e1d9
     # get resolution (assumes uniform resolution)
     res = xx[1,0] - xx[0,0]
     npoints = 1+int(dmax/res)
     if dmax < res:
         raise ValueError('dmax needs to be larger or equal to the resolution of the grid')
     
-<<<<<<< HEAD
-    # change angle notation
-    ang = np.deg2rad(270-A)
-    
-    # array for interpolation using griddata
-    points = np.array( (xx.flatten(), yy.flatten()) ).T
-    values = zagl.flatten()
-    
-    for i, xi in enumerate(xx[:,0]):
-        print(f'Processing row {i+1}/{len(xx)}    ', end='\r')
-        for j, yi in enumerate(yy[0,:]):
-            
-            # limits of the line where Sx will be calculated on (minus bc it's upwind)
-            xf = xi - dmax*np.cos(ang)
-            yf = yi - dmax*np.sin(ang)
-            xline = np.around(np.linspace(xi, xf, num=npoints), decimals=4)
-            yline = np.around(np.linspace(yi, yf, num=npoints), decimals=4)
-
-            # interpolate points upstream (xi, yi) along angle ang
-            elev = interpolate.griddata( points, values, (xline,yline), method=method )
-
-            # elevation of (xi, yi), for convenience
-            elevi = elev[0]
-
-            if propagateNaN:
-                Sx[i,j] = np.amax(np.rad2deg( np.arctan( (elev[1:] - elevi)/(((xline[1:]-xi)**2 + (yline[1:]-yi)**2)**0.5) ) ))
-            else:
-                Sx[i,j] = np.nanmax(np.rad2deg( np.arctan( (elev[1:] - elevi)/(((xline[1:]-xi)**2 + (yline[1:]-yi)**2)**0.5) ) ))
-
-            if verbose: print(f'Max angle is {Sx:.4f} degrees')
-
-    return Sx
-
-=======
     # Get upstream direction
     A = A%360
     if    A==0:   upstreamDirX=0;  upstreamDirY=-1
@@ -791,7 +726,6 @@
     return Sx
 
 
->>>>>>> e979e1d9
 def calcSxmean(xx, yy, zagl, A, dmax, method='nearest', verbose=False):
     
     Asweep = np.linspace(A-15, A+15, 7)%360
@@ -823,11 +757,6 @@
         Suggested value: 60 m.
     '''
     
-<<<<<<< HEAD
-    from scipy import interpolate
-        
-=======
->>>>>>> e979e1d9
     # local Sx
     Sx1 = calcSx(xx, yy, zagl, A, dmax=sepdist)
     
@@ -836,11 +765,7 @@
     yyo = yy - sepdist*np.sin(np.deg2rad(270-A))
     points = np.array( (xx.flatten(), yy.flatten()) ).T
     values = zagl.flatten()
-<<<<<<< HEAD
-    zaglo = interpolate.griddata( points, values, (xxo,yyo), method='linear' )
-=======
     zaglo = griddata( points, values, (xxo,yyo), method='linear' )
->>>>>>> e979e1d9
     Sx0 = calcSx(xxo, yyo, zaglo, A, dmax=1000)
 
     Sb = Sx1 - Sx0
@@ -877,8 +802,6 @@
     zaglmean = zaglmean/np.sum(kernel*1)
 
     return zagl - zaglmean
-<<<<<<< HEAD
-=======
 
 
 def extract_elevation_from_stl(stlpath, x, y, interp_method = 'cubic'):
@@ -958,4 +881,3 @@
     z = griddata( points, values, (xx, yy), method=method )
 
     return xx, yy, z
->>>>>>> e979e1d9
