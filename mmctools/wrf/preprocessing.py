import sys,os
import subprocess
from getpass import getpass
import numpy as np
import pandas as pd
import glob
import xarray as xr
from mmctools.helper_functions import get_nc_file_times
from scipy.interpolate import UnivariateSpline

def prompt(s):
    if sys.version_info[0] < 3:
        return raw_input(s)
    else:
        return input(s)


class RDADataset(object):
    """Class to help with downloading initial and boundary conditions
    from the NCAR Research Data Archive (RDA) to use with WPS.

    Users should generally import and use one of the derived classes:
    - FNL
    - ERAInterim
    """
    auth_status = 'auth_status.rda.ucar.edu'
    default_opts = ['-N']

    def __init__(self,emailaddr=None,passwd=None,opts=[],certopts=[]):
        """Setup credentials for downloading datasets from the NCAR
        Research Data Archive

        Additional opts and certopts may be optionally provided.
        """
        if emailaddr is None:
            emailaddr = prompt('RDA email address: ')
        if passwd is None:
            passwd = getpass('RDA password: ')
        self.emailaddr = emailaddr
        self.passwd = self._clean_password(passwd)
        self.opts = self.default_opts + opts
        self.certopts = certopts
        self._get_auth()

    def _clean_password(self,passwd):
        passwd = passwd.replace('&','%26')
        passwd = passwd.replace('?','%3F')
        passwd = passwd.replace('=','%3D')
        return passwd

    def _get_auth(self):
        pid = os.getpid()
        self.cookie = 'auth.rda.ucar.edu.' + str(pid)
        postdata = '--post-data="email={:s}&passwd={:s}&action=login"'.format(
                self.emailaddr,self.passwd)
        cmd = ['wget'] + self.certopts
        cmd += [
            '-O', 'auth_status.rda.ucar.edu',
            '--save-cookies', self.cookie,
            postdata,
            'https://rda.ucar.edu/cgi-bin/login',
        ]
        p = subprocess.run(cmd)
        p.check_returncode() 
        assert os.path.isfile(self.cookie)

    def __del__(self):
        #print('Cleaning up authentication files')
        if os.path.isfile(self.auth_status):
            os.remove(self.auth_status)
        if os.path.isfile(self.cookie):
            os.remove(self.cookie)

    def download(self,urlpath,datetimes,path=None,fields=[None],**kwargs):
        """Download specified data at specified datetimes

        Usage
        =====
        urlpath : str
            Path describing data to be downloaded, with valid strftime
            descriptors and optional 'field' format field. E.g.:
            'ds083.2/ei.oper.an.pl/ei.oper.an.pl.{field:s}.%Y%m%d%H'
        datetimes : timestamp or list of timestamps
            Datetime, e.g., output from
            pd.date_range(startdate,enddate,freq='21600s')
        path : str, optional
            Path to directory in which to save grib files
        fields : list of str, optional
            Field variable names, e.g., ['regn128sc','regn128uv']
        kwargs : optional
            Additional fields in urlpath to be updated with str.format()
        """
        if not urlpath.startswith('https://'):
            urlpath = 'https://rda.ucar.edu/data/' + urlpath.lstrip('/')
        cmd = ['wget'] + self.certopts + self.opts
        if path is not None:
            cmd += ['-P', path]
        cmd += [
            '--load-cookies', self.cookie,
            'URL_placeholder'
        ]
        if not hasattr(datetimes,'__iter__'):
            datetimes = [pd.to_datetime(datetimes)]
        print('Downloading fields',fields,'at',len(datetimes),'times')
        for datetime in datetimes:
            for field in fields:
                cmd[-1] = datetime.strftime(urlpath)
                urldesc = kwargs
                if field is not None:
                    urldesc['field'] = field
                cmd[-1] = cmd[-1].format(**urldesc)
                p = subprocess.run(cmd)
                p.check_returncode() 


class FNL(RDADataset):
    """NCEP FNL Operational Analysis

    Description: https://rda.ucar.edu/datasets/ds083.2/
    """
    def download(self,datetimes,path=None):
        """Download data at specified datetimes.

        Files to download:
        - https://rda.ucar.edu/datasets/ds083.2/grib2/YY/YY.MM/fnl_YYMMDD_HH_MM.grib2

        Usage
        =====
        datetimes : timestamp or list of timestamps
            Datetime, e.g., output from
            pd.date_range(startdate,enddate,freq='21600s')
        path : str, optional
            Path to directory in which to save grib files
        """
        if path is None:
            path = '.'
        else:
            os.makedirs(path,exist_ok=True)
        super().download(urlpath='ds083.2/grib2/%Y/%Y.%m/fnl_%Y%m%d_%H_%M.grib2',
                         path=path,
                         datetimes=datetimes)


class ERAInterim(RDADataset):
    """ERA-Interim Reanalysis

    Note: Production stopped on September 10, 2019

    Description: https://rda.ucar.edu/datasets/ds627.0/
    """

    def download(self,datetimes,path=None):
        """Download data at specified datetimes.

        Files to download:
        - https://rda.ucar.edu/datasets/ds627.0/ei.oper.an.pl/YYMM/ei.oper.an.pl.regn128sc.YYMMDDHH
        - https://rda.ucar.edu/datasets/ds627.0/ei.oper.an.pl/YYMM/ei.oper.an.pl.regn128uv.YYMMDDHH
        - https://rda.ucar.edu/datasets/ds627.0/ei.oper.an.sfc/YYMM/ei.oper.an.sfc.regn128sc.YYMMDDHH

        Usage
        =====
        datetimes : timestamp or list of timestamps
            Datetime, e.g., output from
            pd.date_range(startdate,enddate,freq='21600s')
        path : str, optional
            Path to directory in which to save grib files
        """
        era_interim_end_date = '2019-09-10 12:00:00'
        dates_before_end_of_era = True
        good_dates = datetimes.copy()
        for dt in datetimes:
            if str(dt) > era_interim_end_date:
                print('WARNING: Bad date ({}) - after ERA-Interim EOL ({})'.format(str(dt),era_interim_end_date))
                good_dates = good_dates.drop(dt)
        if len(good_dates) > 0:
            datetimes = good_dates
        else:
            dates_before_end_of_era = False
            print('WARNING: All dates are after ERA-Interim EOL ({})'.format(era_interim_end_date))
            print('Not downloading anything... Need to change reanalysis for these dates!')
        
        if dates_before_end_of_era:
            if path is None:
                path = '.'
            else:
                os.makedirs(path,exist_ok=True)
            # pressure-level data

            super().download(urlpath='ds627.0/{prefix:s}/%Y%m/{prefix:s}.{field:s}.%Y%m%d%H',
                             path=path,
                             prefix='ei.oper.an.pl',
                             datetimes=datetimes,
                             fields=['regn128sc','regn128uv'])
            # surface data
            super().download(urlpath='ds627.0/{prefix:s}/%Y%m/{prefix:s}.{field:s}.%Y%m%d%H',
                             path=path,
                             prefix='ei.oper.an.sfc',
                             datetimes=datetimes,
                             fields=['regn128sc'])

        
class MERRA2(RDADataset):
    """MERRA2 Global Atmosphere Forcing Data

    Description:https://rda.ucar.edu/datasets/ds313.3/
    """
   
    def download(self,datetimes,path=None,resolution_deg=0):
        """Download data at specified datetimes.

        Files to download:
        - https://rda.ucar.edu/data/ds313.3/0.9x1.25/YYYY/MERRA2_0.9x1.25_YYYYMMDD.nc

        Usage
        =====
        datetimes : timestamp or list of timestamps
            Datetime, e.g., output from
            pd.date_range(startdate,enddate,freq='21600s')
        path : str, optional
            Path to directory in which to save grib files
        """

        if resolution_deg == 2:
            self.res_str = '1.9x2.5'
        elif resolution_deg == 1:
            self.res_str = '0.9x1.25'
        elif resolution_deg == 0.5:
            self.res_str = '0.5x0.63'
        else:
            self.res_str = 'orig_res'

        if path is None:
            path = '.'
        else:
            os.makedirs(path,exist_ok=True)

        super().download(urlpath='ds313.3/'+self.res_str+'/%Y/MERRA2_'+self.res_str+'_%Y%m%d.nc',
                         path=path,
                         datetimes=datetimes)

        
        
class CDSDataset(object):
    """Class to help with downloading initial and boundary conditions
    from the Copernicus Climate Data Store (CDS) to use with WPS.

    Users should generally import and use one of the derived classes:
    - ERA5
    """
    api_rc = os.path.join(os.environ['HOME'], '.cdsapirc')

    def __init__(self):
        if not os.path.isfile(self.api_rc):
            raise FileNotFoundError(f"""Expected CDS API key in {self.api_rc}
Go to https://cds.climate.copernicus.eu/api-how-to for more information""")
        try:
            import cdsapi
        except ImportError:
            raise ModuleNotFoundError("""Need CDS API client
Run `conda install -c conda-forge cdsapi`""")
        else:
            self.client = cdsapi.Client()

    def download(self,datetimes,product,prefix=None,
                 variables=[],
                 area=[],
                 pressure_levels=None,
                 combine_request=False):
        """Download data at specified datetimes.

        Usage
        =====
        datetimes : timestamp or list of timestamps
            Datetime, e.g., output from
            pd.date_range(startdate,enddate,freq='21600s')
        product : name
            Name of data product, e.g. "reanalysis-era5-pressure-levels'
        prefix : str, optional
            Filename prefix, which may include an output path, e.g.,
            "/path/to/subset_name" to retrieve a series of files named
            "subset_name_YYYY_MM_DD_HH.grib"
        variables : list
            List of variable names
        area : list
            North/west/south/east lat/long limits
        pressure_levels : list, optional
            List of pressure levels
        combine_request : bool, optional
            Aggregate requested dates into lists of years, months, days,
            and hours--note that this may return additional time steps
            because the request selects all permutations of
            year/month/day/hour; should be False for WRF WPS
        """
        if prefix is None:
            prefix = os.path.join('.',product)
        
        req = {
            'product_type': 'reanalysis',
            'format': 'grib',
            'variable': variables,
            'pressure_level': pressure_levels,
            'area': area, # North, West, South, East.
        }
        if pressure_levels is not None:
            req['pressure_level'] = pressure_levels
            print('Requesting',len(pressure_levels),'pressure levels')
        if combine_request:
            print('Combining all datetimes into a single request')
            req['year'] = sorted(list(set([datetime.strftime('%Y') for datetime in datetimes])))
            req['month'] = sorted(list(set([datetime.strftime('%m') for datetime in datetimes])))
            req['day'] = sorted(list(set([datetime.strftime('%d') for datetime in datetimes])))
            req['time'] = sorted(list(set([datetime.strftime('%H:%M') for datetime in datetimes])))
            target = datetimes[0].strftime('{:s}_from_%Y_%m_%d_%H.grib'.format(prefix))
            self.client.retrieve(product, req, target)
        else:
            for datetime in datetimes:
                req['year'] = datetime.strftime('%Y')
                req['month'] = datetime.strftime('%m')
                req['day'] = datetime.strftime('%d')
                req['time'] = datetime.strftime('%H:%M')
                target = datetime.strftime('{:s}_%Y_%m_%d_%H.grib'.format(prefix))
                #print(datetime,req,target)
                self.client.retrieve(product, req, target)

    
class ERA5(CDSDataset):
    """Fifth-generation global atmospheric reanalysis from the European
    Centre for Medium-range Weather Forecasts (ECMWF)

    Improvements over ERA-Interim include:
    - Much higher spatial and temporal resolution
    - Information on variation in quality over space and time
    - Much improved troposphere
    - Improved representation of tropical cyclones
    - Better global balance of precipitation and evaporation
    - Better precipitation over land in the deep tropics
    - Better soil moisture
    - More consistent sea surface temperature and sea ice

    Ref: https://confluence.ecmwf.int/pages/viewpage.action?pageId=74764925
    """

    default_single_level_vars = [
        '10m_u_component_of_wind','10m_v_component_of_wind',
        '2m_dewpoint_temperature','2m_temperature',
        'convective_snowfall','convective_snowfall_rate_water_equivalent',
        'ice_temperature_layer_1','ice_temperature_layer_2',
        'ice_temperature_layer_3','ice_temperature_layer_4',
        'land_sea_mask','large_scale_snowfall',
        'large_scale_snowfall_rate_water_equivalent',
        'maximum_2m_temperature_since_previous_post_processing',
        'mean_sea_level_pressure',
        'minimum_2m_temperature_since_previous_post_processing',
        'sea_ice_cover','sea_surface_temperature','skin_temperature',
        'snow_albedo','snow_density','snow_depth','snow_evaporation',
        'snowfall','snowmelt','soil_temperature_level_1',
        'soil_temperature_level_2','soil_temperature_level_3',
        'soil_temperature_level_4','soil_type','surface_pressure',
        'temperature_of_snow_layer','total_column_snow_water',
        'volumetric_soil_water_layer_1','volumetric_soil_water_layer_2',
        'volumetric_soil_water_layer_3','volumetric_soil_water_layer_4'
    ]

    default_pressure_level_vars = [
        'divergence','fraction_of_cloud_cover','geopotential',
        'ozone_mass_mixing_ratio','potential_vorticity',
        'relative_humidity','specific_cloud_ice_water_content',
        'specific_cloud_liquid_water_content','specific_humidity',
        'specific_rain_water_content','specific_snow_water_content',
        'temperature','u_component_of_wind','v_component_of_wind',
        'vertical_velocity','vorticity'
    ]

    default_pressure_levels = [
        '1','2','3','5','7','10','20','30','50','70','100','125','150',
        '175','200','225','250','300','350','400','450','500','550',
        '600','650','700','750','775','800','825','850','875','900',
        '925','950','975','1000'
    ]

    def download(self,datetimes,path=None,
                 pressure_level_vars='default', pressure_levels='default',
                 single_level_vars='default',
                 bounds={},
                 combine_request=False):
        """Download data at specified datetimes.

        Descriptions:
        - https://cds.climate.copernicus.eu/cdsapp#!/dataset/reanalysis-era5-pressure-levels
        - https://cds.climate.copernicus.eu/cdsapp#!/dataset/reanalysis-era5-single-levels

        Usage
        =====
        datetimes : timestamp or list of timestamps
            Datetime, e.g., output from
            pd.date_range(startdate,enddate,freq='21600s')
        path : str, optional
            Path to directory in which to save grib files
        bounds : dict, optional
            Dictionary with keys N=North, S=South, W=West, and E=East
            for optional lat/long limits. Default retrieval region 
            includes all of US and Central America, most of Alaska 
            and Canada (up to 60deg latitude), and parts of South 
            America that lie north of the equator.
        pressure_level_vars : list, optional
            Variables to retrieve at the specified pressure levels; if
            set to 'default', then use `default_pressure_level_vars`
        pressure_levels : list, optional
            Pressure levels from which 4D data are constructed; if set
            to 'default', then use `default_pressure_levels`
        single_level_vars : list, optional
            Variables to retrieve at the specified pressure levels; if
            set to 'default', then use `default_single_level_vars`
        combine_request : bool, optional
            Aggregate requested dates into lists of years, months, days,
            and hours--note that this may return additional time steps
            because the request selects all permutations of
            year/month/day/hour; should be False for WRF WPS
        """
        if path is None:
            path = '.'
        else:
            os.makedirs(path,exist_ok=True)
            
        N_bound = bounds.get('N', 60)
        S_bound = bounds.get('S', 0)
        W_bound = bounds.get('W', -169)
        E_bound = bounds.get('E', -47)

        if single_level_vars == 'default':
            single_level_vars = self.default_single_level_vars
        if pressure_level_vars == 'default':
            pressure_level_vars = self.default_pressure_level_vars
        if pressure_levels == 'default':
            pressure_levels = self.default_pressure_levels
            
        area = [N_bound, W_bound, S_bound, E_bound]
            
        if pressure_level_vars:
            super().download(
                datetimes,
                'reanalysis-era5-pressure-levels',
                prefix=os.path.join(path,'era5_pressure'),
                variables=pressure_level_vars,
                pressure_levels=pressure_levels,
                area=area,
                combine_request=combine_request,
            )
        if single_level_vars:
            super().download(
                datetimes,
                'reanalysis-era5-single-levels',
                prefix=os.path.join(path,'era5_surface'),
                variables=single_level_vars,
                area=area,
                combine_request=combine_request,
            )


class SetupWRF():
    '''
    Set up run directory for WRF / WPS
    '''

    def __init__(self,run_directory,icbc_directory,executables_dict,setup_dict):
        self.setup_dict    = setup_dict
        self.run_dir = run_directory
        self.wrf_exe_dir   = executables_dict['wrf']
        self.wps_exe_dir   = executables_dict['wps']
        self.icbc_dir      = icbc_directory
        self.icbc_dict     = self._get_icbc_info()
        missing_namelist_options = self._check_namelist_opts()
        if missing_namelist_options != []:
            print('missing these namelist options:',missing_namelist_options)
            return
    
    def _get_icbc_info(self):
        icbc_type = self.setup_dict['icbc_type']
        interval_seconds = 21600
        met_lvls = 38
        soil_lvls = 4
        download_freq = '6h'

        if icbc_type == 'ERA5':
            interval_seconds = 3600
            met_lvls  = 38
            download_freq = '1h'
        elif 'FNL' in icbc_type:
            met_lvls  = 34
        elif icbc_type == 'NARR':
            met_lvls  = 30
        elif icbc_type == 'MERRA2':
            met_lvls  = 73

        icbc_dict = {'type' : icbc_type,
                    'interval_seconds' : interval_seconds,
                    'met_levels' : met_lvls,
                    'soil_levels' : soil_lvls,
                    'download_freq' : download_freq}

        return icbc_dict

    def _check_namelist_opts(self):
        required_fields = ['start_date','end_date','number_of_domains','dxy',
                           'time_step','num_eta_levels','parent_grid_ratio',
                           'parent_time_ratio','istart','jstart','nx','ny',
                           'ref_lat','ref_lon','true_lat1','true_lat2','stand_lon']

        missing_keys = []
        missing_options = False
        setup_keys = list(self.setup_dict.keys())
        for key in required_fields:
            if key not in setup_keys:
                missing_keys.append(key)
                missing_options = True
                
        if not missing_options:
            if 'usgs+' in self.setup_dict['geogrid_args']:
                land_cat = 24
            elif 'usgs_lakes+' in self.setup_dict['geogrid_args']:
                land_cat = 28
            else:
                land_cat = 21
            namelist_defaults = {
                       'geogrid_args' : '30s',
                   'history_interval' : [60,60],
                   'interval_seconds' : self.icbc_dict['interval_seconds'],
                 'num_metgrid_levels' : self.icbc_dict['met_levels'],
            'num_metgrid_soil_levels' : self.icbc_dict['soil_levels'],
                    'input_from_file' : '.true.',
                   'restart_interval' : 360,            
                    'frames_per_file' : 1,            
                              'debug' : 0,            
                        'max_ts_locs' : 20,            
                       'max_ts_level' : self.setup_dict['num_eta_levels'],            
                         'mp_physics' : 10,            
                              'ra_lw' : 4,            
                              'ra_sw' : 4,
                               'radt' : int(self.setup_dict['dxy']/1000.0),
                  'sf_sfclay_physics' : 1,
                 'sf_surface_physics' : 2,
                     'bl_pbl_physics' : 1,
                         'cu_physics' : 1,
                             'isfflx' : 1,
                             'ifsnow' : 0,
                             'icloud' : 0,
               'surface_input_source' : 1,
                    'num_soil_layers' : self.icbc_dict['soil_levels'],
                       'num_land_cat' : land_cat,
                   'sf_urban_physics' : 0,
                          'w_damping' : 1,
                           'diff_opt' : 1,
                             'km_opt' : 4,
                       'diff_6th_opt' : 2,
                    'diff_6th_factor' : 0.12,
                          'base_temp' : 290.0,
                           'damp_opt' : 3,
                              'zdamp' : 5000.0,
                           'dampcoef' : 0.2,
                              'khdif' : 0,
                              'kvdif' : 0,
                              'smdiv' : 0.1,
                    'non_hydrostatic' : '.true.',
                      'moist_adv_opt' : 1,
                     'scalar_adv_opt' : 1,
                        'tke_adv_opt' : 1,
                    'h_mom_adv_order' : 5,
                    'v_mom_adv_order' : 3,
                    'h_sca_adv_order' : 5,
                    'v_sca_adv_order' : 3,
                            'gwd_opt' : 0,
                     'spec_bdy_width' : 5,
                          'spec_zone' : 1,
                         'relax_zone' : 4,
                'nio_tasks_per_group' : 0,
                         'nio_groups' : 1,
                         'sst_update' : 1,
                           'sst_skin' : 0,
                   'sf_ocean_physics' : 0,
            }

            namelist_opts = namelist_defaults
            for key in setup_keys:
                namelist_opts[key] = self.setup_dict[key]
            self.namelist_opts = namelist_opts
        else: 
            raise Exception("The following fields are missing from the setup dictionary: ",missing_keys)

        return missing_keys
    
    def _link_files(self,file_list,destination_dir):
        for filen in file_list:
            file_name = filen.split('/')[-1]
            try:
                os.symlink(filen,'{}{}'.format(destination_dir,file_name))
            except FileExistsError:
                print('file already linked')
            
    def link_executables(self):
        # Create run dir:
        if not os.path.exists(self.run_dir):
            os.makedirs(self.run_dir)

        # Link WPS and WRF files / executables
        wps_files = glob.glob('{}[!n]*'.format(self.wps_exe_dir))
        self._link_files(wps_files,self.run_dir)
        wrf_files = glob.glob('{}[!n]*'.format(self.wrf_exe_dir))
        self._link_files(wrf_files,self.run_dir)
        
    def _get_nl_str(self,num_doms,phys_opt):
        phys_str = ''
        for pp in range(0,num_doms):
            if type(phys_opt) is list:
                phys_str += '{0:>5},'.format(str(phys_opt[pp]))
            else:
                phys_str += '{0:>5},'.format(str(phys_opt))
        return(phys_str)
    
    def write_wps_namelist(self):
        num_doms = self.namelist_opts['number_of_domains']
        start_date_str = "'{}',".format(self.namelist_opts['start_date'].replace(' ','_'))*num_doms
        end_date_str   = "'{}',".format(self.namelist_opts['end_date'].replace(' ','_'))*num_doms
        geog_data_res = "'{}',".format(self.namelist_opts['geogrid_args'])*num_doms
        parent_ids,parent_grid_ratios,dx_str = '','',''
        istart_str,jstart_str,nx_str,ny_str = '','','',''
        for pp,pgr in enumerate(self.namelist_opts['parent_grid_ratio']):
            if pp == 0:
                pid = 1
            else:
                pid = pp
            parent_ids += '{0:>5},'.format(str(pid))
            parent_grid_ratios += '{0:>5},'.format(str(pgr))
            istart_str += '{0:>5},'.format(str(self.namelist_opts['istart'][pp]))
            jstart_str += '{0:>5},'.format(str(self.namelist_opts['jstart'][pp]))
            nx_str += '{0:>5},'.format(str(self.namelist_opts['nx'][pp]))
            ny_str += '{0:>5},'.format(str(self.namelist_opts['ny'][pp]))
        f = open('{}namelist.wps'.format(self.run_dir),'w')
        f.write("&share\n")
        f.write(" wrf_core = 'ARW',\n")
        f.write(" max_dom = {},\n".format(num_doms))
        f.write(" start_date = {}\n".format(start_date_str))
        f.write(" end_date   = {}\n".format(end_date_str))
        f.write(" interval_seconds = {},\n".format(self.namelist_opts['interval_seconds']))
        f.write(" io_form_geogrid = 2,\n")
        f.write("/\n")
        f.write("\n")
        f.write("&geogrid\n")
        f.write(" parent_id         = {}\n".format(parent_ids))
        f.write(" parent_grid_ratio = {}\n".format(parent_grid_ratios))
        f.write(" i_parent_start    = {}\n".format(istart_str))
        f.write(" j_parent_start    = {}\n".format(jstart_str))
        f.write(" e_we              = {}\n".format(nx_str))
        f.write(" e_sn              = {}\n".format(ny_str))
        f.write(" geog_data_res     = {}\n".format(geog_data_res))
        f.write(" dx = {}\n".format(self.namelist_opts['dxy']))
        f.write(" dy = {}\n".format(self.namelist_opts['dxy']))
        f.write(" map_proj = 'lambert',\n")
        f.write(" ref_lat   = {},\n".format(self.namelist_opts['ref_lat']))
        f.write(" ref_lon   = {},\n".format(self.namelist_opts['ref_lon']))
        f.write(" truelat1  = {},\n".format(self.namelist_opts['true_lat1']))
        f.write(" truelat2  = {},\n".format(self.namelist_opts['true_lat2']))
        f.write(" stand_lon = {},\n".format(self.namelist_opts['stand_lon'])) 
        f.write(" geog_data_path = '{}',\n".format(self.namelist_opts['geog_data_path']))
        f.write("/\n")
        f.write("\n")
        f.write("&ungrib\n")
        f.write(" out_format = 'WPS',\n")
        f.write(" prefix = '{}',\n".format(self.namelist_opts['icbc_type'].upper()))
        f.write("/\n")
        f.write("\n")
        f.write("&metgrid\n")
        f.write(" fg_name = '{}',\n".format(self.namelist_opts['icbc_type'].upper()))
        f.write(" io_form_metgrid = 2,\n")
        f.write("! constants_name = 'SST:DATE', \n")
        f.write("/\n")
        f.close()
        

    def write_namelist_input(self):
        
        dt = self.namelist_opts['time_step']
        if (type(dt) is int) or (dt.is_integer()):
            ts_0 = int(dt)
            ts_num = 0
            ts_den = 1
        else:
            ts_0 = 0
            ts_num = dt.as_integer_ratio()[0]
            ts_den = dt.as_integer_ratio()[1]
        
        num_doms = self.namelist_opts['number_of_domains']
        history_interval = self.namelist_opts['history_interval']
        if type(history_interval) is int:
            history_interval_str = '{0:>4},'.format(history_interval)*num_doms
        elif (type(history_interval) is list) or (type(history_interval) is np.ndarray):
            history_interval_str = ''
            for hi in history_interval:
                history_interval_str += '{0:>4},'.format(hi) 

        start_date = pd.to_datetime(self.namelist_opts['start_date'])
        end_date   = pd.to_datetime(self.namelist_opts['end_date'])
        run_hours  = int((end_date - start_date).total_seconds()/3600.0)
        
        start_year_str   = "{0:>5},".format(start_date.year)*num_doms
        start_month_str  = "{0:>5},".format(start_date.month)*num_doms
        start_day_str    = "{0:>5},".format(start_date.day)*num_doms
        start_hour_str   = "{0:>5},".format(start_date.hour)*num_doms
        start_minute_str = "{0:>5},".format(start_date.minute)*num_doms
        start_second_str = "{0:>5},".format(start_date.second)*num_doms

        end_year_str   = "{0:>5},".format(end_date.year)*num_doms
        end_month_str  = "{0:>5},".format(end_date.month)*num_doms
        end_day_str    = "{0:>5},".format(end_date.day)*num_doms
        end_hour_str   = "{0:>5},".format(end_date.hour)*num_doms
        end_minute_str = "{0:>5},".format(end_date.minute)*num_doms
        end_second_str = "{0:>5},".format(end_date.second)*num_doms
        
        parent_ids,grid_ids,dx_str,radt_str = '','','',''
        full_pgr = self.namelist_opts['parent_grid_ratio'].copy()
        for pp,pgr in enumerate(self.namelist_opts['parent_grid_ratio']):
            full_pgr[pp] = np.prod(self.namelist_opts['parent_grid_ratio'][:pp+1])
            grid_ids += '{0:>5},'.format(str(pp+1))
            if pp == 0:
                pid = 1
            else:
                pid = pp
            parent_ids += '{0:>5},'.format(str(pid))
            dx_str += '{0:>5},'.format(str(int(self.namelist_opts['dxy']/full_pgr[pp])))
            radt = self.namelist_opts['radt']/full_pgr[pp]
            if radt < 1: radt = 1
            radt_str += '{0:>5},'.format(str(int(radt)))

        grid_ids           = self._get_nl_str(num_doms,list(range(1,num_doms+1)))
        parent_grid_ratios = self._get_nl_str(num_doms,self.namelist_opts['parent_grid_ratio'])
        parent_time_ratios = self._get_nl_str(num_doms,self.namelist_opts['parent_time_ratio'])
        istart_str         = self._get_nl_str(num_doms,self.namelist_opts['istart'])
        jstart_str         = self._get_nl_str(num_doms,self.namelist_opts['jstart'])
        nx_str             = self._get_nl_str(num_doms,self.namelist_opts['nx'])
        ny_str             = self._get_nl_str(num_doms,self.namelist_opts['ny'])
        
        if 'iofields_filename' in self.namelist_opts.keys():
            include_io = True
            io_str     = self._get_nl_str(num_doms,self.namelist_opts['iofields_filename'])
        else:
            include_io = False
        if 'auxinput4_inname' in self.namelist_opts.keys():
            include_aux4  = True
            aux4_str_name = self.namelist_opts['auxinput4_inname']
            aux4_str_int  = self._get_nl_str(num_doms,self.namelist_opts['auxinput4_interval'])
            if 'io_form_auxinput4' in self.namelist_opts.keys():
                aux4_str_form = self.namelist_opts['io_form_auxinput4']
            else:
                aux4_str_form = '2' 
        else:
            include_aux4 = False

        aux_list = []
        for key in self.namelist_opts.keys():
            if ('auxhist' in key) and ('outname' in key):
                aux_list.append(key.replace('auxhist','').replace('_outname',''))
        include_auxout = False
        if aux_list != []:
            include_auxout = True
            n_aux = len(aux_list)
            aux_block = ''
            for aa,aux in enumerate(aux_list):
                aux_out_str = '{},'.format(self.namelist_opts['auxhist{}_outname'.format(aux)])
                aux_int_str = self._get_nl_str(num_doms,self.namelist_opts['auxhist{}_interval'.format(aux)])
                aux_per_str = self._get_nl_str(num_doms,self.namelist_opts['frames_per_auxhist{}'.format(aux)])
                aux_frm_str = '{},'.format(self.namelist_opts['io_form_auxhist{}'.format(aux)])
                line1 = ' auxhist{}_outname         = {}\n'.format(aux,aux_out_str)
                line2 = ' auxhist{}_interval        = {}\n'.format(aux,aux_int_str)
                line3 = ' frames_per_auxhist{}      = {}\n'.format(aux,aux_per_str)
                line4 = ' io_form_auxhist{}         = {}\n'.format(aux,aux_frm_str)
                aux_block += line1 + line2 + line3 + line4
            
        mp_str      = self._get_nl_str(num_doms,self.namelist_opts['mp_physics'])
        sfclay_str  = self._get_nl_str(num_doms,self.namelist_opts['sf_sfclay_physics'])
        surface_str = self._get_nl_str(num_doms,self.namelist_opts['sf_surface_physics'])
        pbl_str     = self._get_nl_str(num_doms,self.namelist_opts['bl_pbl_physics'])
        cu_str      = self._get_nl_str(num_doms,self.namelist_opts['cu_physics'])
        urb_str     = self._get_nl_str(num_doms,self.namelist_opts['sf_urban_physics'])
        diff_str    = self._get_nl_str(num_doms,self.namelist_opts['diff_opt'])
        km_str      = self._get_nl_str(num_doms,self.namelist_opts['km_opt'])
        diff6o_str  = self._get_nl_str(num_doms,self.namelist_opts['diff_6th_opt'])
        diff6f_str  = self._get_nl_str(num_doms,self.namelist_opts['diff_6th_factor'])
        zdamp_str   = self._get_nl_str(num_doms,self.namelist_opts['zdamp'])
        damp_str    = self._get_nl_str(num_doms,self.namelist_opts['dampcoef'])
        khdif_str   = self._get_nl_str(num_doms,self.namelist_opts['khdif'])
        kvdif_str   = self._get_nl_str(num_doms,self.namelist_opts['kvdif'])
        smdiv_str   = self._get_nl_str(num_doms,self.namelist_opts['smdiv'])
        nonhyd_str  = self._get_nl_str(num_doms,self.namelist_opts['non_hydrostatic'])
        moist_str   = self._get_nl_str(num_doms,self.namelist_opts['moist_adv_opt'])
        scalar_str  = self._get_nl_str(num_doms,self.namelist_opts['scalar_adv_opt'])
        tke_str     = self._get_nl_str(num_doms,self.namelist_opts['tke_adv_opt'])
        hmom_str    = self._get_nl_str(num_doms,self.namelist_opts['h_mom_adv_order'])
        vmom_str    = self._get_nl_str(num_doms,self.namelist_opts['v_mom_adv_order'])
        hsca_str    = self._get_nl_str(num_doms,self.namelist_opts['h_sca_adv_order'])
        vsca_str    = self._get_nl_str(num_doms,self.namelist_opts['v_sca_adv_order'])
        gwd_str     = self._get_nl_str(num_doms,self.namelist_opts['gwd_opt'])
        if 'shalwater_rough' in self.namelist_opts:
            shalwater_rough_str    = self._get_nl_str(num_doms,self.namelist_opts['shalwater_rough'])
        
        specified = ['.false.']*num_doms
        nested    = ['.true.']*num_doms
        specified[0] = '.true.'
        nested[0]    = '.false.'

        f = open('{}namelist.input'.format(self.run_dir),'w')
        f.write("&time_control\n")
        f.write(" run_days                  =    0,\n")
                
        f.write(" run_hours                 = {0:>5},\n".format(run_hours))
        f.write(" run_minutes               =    0,\n")
        f.write(" run_seconds               =    0,\n")
        f.write(" start_year                =   {}\n".format(start_year_str))
        f.write(" start_month               =   {}\n".format(start_month_str))
        f.write(" start_day                 =   {}\n".format(start_day_str))
        f.write(" start_hour                =   {}\n".format(start_hour_str))
        f.write(" start_minute              =   {}\n".format(start_minute_str))
        f.write(" start_second              =   {}\n".format(start_second_str))
        f.write(" end_year                  =   {}\n".format(end_year_str))
        f.write(" end_month                 =   {}\n".format(end_month_str))
        f.write(" end_day                   =   {}\n".format(end_day_str))
        f.write(" end_hour                  =   {}\n".format(end_hour_str))
        f.write(" end_minute                =   {}\n".format(end_minute_str))
        f.write(" end_second                =   {}\n".format(end_second_str))
        f.write(" interval_seconds          = {},\n".format(self.namelist_opts['interval_seconds']))
        f.write(" input_from_file           = {}\n".format("{},".format(self.namelist_opts['input_from_file'])*num_doms))
        f.write(" restart                   = .false.,\n")
        f.write(" restart_interval          = {},\n".format(self.namelist_opts['restart_interval']))
        f.write(" io_form_history           = 2\n")
        f.write(" io_form_restart           = 2\n")
        f.write(" io_form_input             = 2\n")
        f.write(" io_form_boundary          = 2\n")
        f.write(" history_interval          = {}\n".format(history_interval_str))
        f.write(" frames_per_outfile        = {}\n".format("{0:>5},".format(self.namelist_opts['frames_per_file'])*num_doms))
        if include_io:
            f.write(" iofields_filename         = {}\n".format(io_str))
            f.write(" ignore_iofields_warning   = .true.,\n")
        if include_aux4:
            f.write(" auxinput4_inname          = {},\n".format(aux4_str_name))
            f.write(" auxinput4_interval        = {}\n".format(aux4_str_int))
            f.write(" io_form_auxinput4         = {},\n".format(aux4_str_form))
        if include_auxout:
            f.write(aux_block)
        f.write(" debug_level               = {} \n".format(self.namelist_opts['debug']))
        f.write("/\n")
        f.write("\n")
        f.write("&domains\n")
        f.write(" time_step                 =  {},\n".format(ts_0))
        f.write(" time_step_fract_num       =  {},\n".format(ts_num))
        f.write(" time_step_fract_den       =  {},\n".format(ts_den))
        f.write(" max_dom                   =  {},\n".format(num_doms))
        f.write(" max_ts_locs               =  {},\n".format(self.namelist_opts['max_ts_locs']))
        f.write(" max_ts_level              =  {},\n".format(self.namelist_opts['max_ts_level']))
        f.write(" tslist_unstagger_winds    = .true., \n")
        f.write(" s_we                      =  {}\n".format("{0:>5},".format(1)*num_doms))
        f.write(" e_we                      =  {}\n".format(nx_str))
        f.write(" s_sn                      =  {}\n".format("{0:>5},".format(1)*num_doms))
        f.write(" e_sn                      =  {}\n".format(ny_str))
        f.write(" s_vert                    =  {}\n".format("{0:>5},".format(1)*num_doms))
        f.write(" e_vert                    =  {}\n".format("{0:>5},".format(self.namelist_opts['num_eta_levels'])*num_doms))
        if 'eta_levels' in self.namelist_opts.keys():
            f.write(" eta_levels  = {},\n".format(self.namelist_opts['eta_levels']))
        if 'dzbot' in self.namelist_opts.keys():
            f.write(" dzbot                     = {},\n".format(self.namelist_opts['dzbot']))
        if 'dzstretch_s' in self.namelist_opts.keys():
            f.write(" dzstretch_s               = {},\n".format(self.namelist_opts['dzstretch_s']))
        f.write(" p_top_requested           = {},\n".format(self.namelist_opts['p_top_requested']))
        f.write(" num_metgrid_levels        = {},\n".format(self.namelist_opts['num_metgrid_levels']))
        f.write(" num_metgrid_soil_levels   = {},\n".format(self.namelist_opts['num_metgrid_soil_levels']))
        f.write(" dx                        = {}\n".format(dx_str))
        f.write(" dy                        = {}\n".format(dx_str))
        f.write(" grid_id                   = {}\n".format(grid_ids))
        f.write(" parent_id                 = {}\n".format(parent_ids))
        f.write(" i_parent_start            = {}\n".format(istart_str))
        f.write(" j_parent_start            = {}\n".format(jstart_str))
        f.write(" parent_grid_ratio         = {}\n".format(parent_grid_ratios))
        f.write(" parent_time_step_ratio    = {}\n".format(parent_time_ratios))
        f.write(" feedback                  = {},\n".format(self.namelist_opts['feedback']))
        f.write(" smooth_option             = {},\n".format(self.namelist_opts['smooth_option']))
        if ('nproc_x' in self.namelist_opts.keys()) and ('nproc_y' in self.namelist_opts.keys()):
            f.write(" nproc_x                   = {},\n".format(self.namelist_opts['nproc_x']))
            f.write(" nproc_y                   = {},\n".format(self.namelist_opts['nproc_y']))
        f.write(" /\n")
        f.write("\n")
        f.write("&physics\n")
        f.write(" mp_physics                = {}\n".format(mp_str))
        f.write(" ra_lw_physics             = {}\n".format("{0:>5},".format(self.namelist_opts['ra_lw'])*num_doms))
        f.write(" ra_sw_physics             = {}\n".format("{0:>5},".format(self.namelist_opts['ra_sw'])*num_doms))
        f.write(" radt                      = {}\n".format(radt_str))
        f.write(" sf_sfclay_physics         = {}\n".format(sfclay_str))
        f.write(" sf_surface_physics        = {}\n".format(surface_str))
        f.write(" bl_pbl_physics            = {}\n".format(pbl_str))
        f.write(" bldt                      = {}\n".format("{0:>5},".format(0)*num_doms))
        f.write(" cu_physics                = {}\n".format(cu_str))
        f.write(" cudt                      = {}\n".format("{0:>5},".format(5)*num_doms))
        f.write(" isfflx                    = {}, \n".format(self.namelist_opts['isfflx']))
        f.write(" ifsnow                    = {}, \n".format(self.namelist_opts['ifsnow']))
        f.write(" icloud                    = {}, \n".format(self.namelist_opts['icloud']))
        f.write(" surface_input_source      = {}, \n".format(self.namelist_opts['surface_input_source']))
        f.write(" num_soil_layers           = {}, \n".format(self.namelist_opts['num_soil_layers']))
        f.write(" num_land_cat              = {}, \n".format(self.namelist_opts['num_land_cat']))
        f.write(" sf_urban_physics          = {}\n".format(urb_str))
        f.write(" sst_update                = {}, \n".format(self.namelist_opts['sst_update']))
        f.write(" sst_skin                  = {}, \n".format(self.namelist_opts['sst_skin']))
        f.write(" sf_ocean_physics          = {}, \n".format(self.namelist_opts['sf_ocean_physics']))
        
        if 'shalwater_rough' in self.namelist_opts:
            f.write(" shalwater_rough            = {} \n".format(shalwater_rough_str))
        if 'shalwater_depth' in self.namelist_opts:
            f.write(" shalwater_depth            = {}, \n".format(self.namelist_opts['shalwater_depth']))
        f.write(" /\n")
        
        f.write("\n")
        f.write("&fdda\n")
        if 'fdda_dict' in self.namelist_opts:
            f.write("grid_fdda                           = {}\n".format(self._get_nl_str(num_doms,self.namelist_opts['fdda_dict']['grid_fdda'])))
            f.write('gfdda_inname                        = "{}",\n'.format(self.namelist_opts['fdda_dict']['gfdda_inname']))
            f.write("gfdda_interval_m                    = {}\n".format(self._get_nl_str(num_doms,self.namelist_opts['fdda_dict']['gfdda_interval_m'])))
            f.write("io_form_gfdda                       = {},\n".format(self.namelist_opts['fdda_dict']['io_form_gfdda']))
            f.write("if_no_pbl_nudging_uv                = {}\n".format(self._get_nl_str(num_doms,self.namelist_opts['fdda_dict']['if_no_pbl_nudging_uv'])))
            f.write("if_no_pbl_nudging_t                 = {}\n".format(self._get_nl_str(num_doms,self.namelist_opts['fdda_dict']['if_no_pbl_nudging_t'])))
            f.write("if_no_pbl_nudging_ph                = {}\n".format(self._get_nl_str(num_doms,self.namelist_opts['fdda_dict']['if_no_pbl_nudging_ph'])))
            f.write("if_zfac_uv                          = {}\n".format(self._get_nl_str(num_doms,self.namelist_opts['fdda_dict']['if_zfac_uv'])))
            f.write("k_zfac_uv                           = {}\n".format(self._get_nl_str(num_doms,self.namelist_opts['fdda_dict']['k_zfac_uv'])))
            f.write("if_zfac_t                           = {}\n".format(self._get_nl_str(num_doms,self.namelist_opts['fdda_dict']['if_zfac_t'])))
            f.write("k_zfac_t                            = {}\n".format(self._get_nl_str(num_doms,self.namelist_opts['fdda_dict']['k_zfac_t'])))
            f.write("if_zfac_ph                          = {}\n".format(self._get_nl_str(num_doms,self.namelist_opts['fdda_dict']['if_zfac_ph'])))
            f.write("k_zfac_ph                           = {}\n".format(self._get_nl_str(num_doms,self.namelist_opts['fdda_dict']['k_zfac_ph'])))
            f.write("guv                                 = {}\n".format(self._get_nl_str(num_doms,self.namelist_opts['fdda_dict']['guv'])))
            f.write("gt                                  = {}\n".format(self._get_nl_str(num_doms,self.namelist_opts['fdda_dict']['gt'])))
            f.write("gph                                 = {}\n".format(self._get_nl_str(num_doms,self.namelist_opts['fdda_dict']['gph'])))
            f.write("if_ramping                          = {},\n".format(self.namelist_opts['fdda_dict']['if_ramping']))
            f.write("dtramp_min                          = {},\n".format(self.namelist_opts['fdda_dict']['dtramp_min']))
            f.write("xwavenum                            = {},\n".format(self.namelist_opts['fdda_dict']['xwavenum']))
            f.write("ywavenum                            = {},\n".format(self.namelist_opts['fdda_dict']['ywavenum']))
        f.write("/\n")

        f.write("\n")
        f.write("&dynamics\n")
        if 'hybrid_opt' in self.namelist_opts:
            f.write(" hybrid_opt                = {}, \n".format(self.namelist_opts['hybrid_opt']))
        if 'use_theta_m' in self.namelist_opts:
            f.write(" use_theta_m               = {}, \n".format(self.namelist_opts['use_theta_m']))

        f.write(" w_damping                 = {}, \n".format(self.namelist_opts['w_damping']))
        f.write(" diff_opt                  = {}\n".format(diff_str))
        f.write(" km_opt                    = {}\n".format(km_str))
        f.write(" diff_6th_opt              = {}\n".format(diff6o_str))
        f.write(" diff_6th_factor           = {}\n".format(diff6f_str))
        f.write(" base_temp                 = {}, \n".format(self.namelist_opts['base_temp']))
        f.write(" damp_opt                  = {}, \n".format(self.namelist_opts['damp_opt']))
        f.write(" zdamp                     = {}\n".format(zdamp_str))
        f.write(" dampcoef                  = {}\n".format(damp_str))
        f.write(" khdif                     = {}\n".format(khdif_str))
        f.write(" kvdif                     = {}\n".format(kvdif_str))
        if 'smdiv' in self.namelist_opts:
            f.write(" smdiv                     = {}\n".format(smdiv_str))
        f.write(" non_hydrostatic           = {}\n".format(nonhyd_str))
        f.write(" moist_adv_opt             = {}\n".format(moist_str))
        f.write(" scalar_adv_opt            = {}\n".format(scalar_str))
        f.write(" tke_adv_opt               = {}\n".format(tke_str))
        f.write(" h_mom_adv_order           = {}\n".format(hmom_str))
        f.write(" v_mom_adv_order           = {}\n".format(vmom_str))
        f.write(" h_sca_adv_order           = {}\n".format(hsca_str))
        f.write(" v_sca_adv_order           = {}\n".format(vsca_str))
        f.write(" gwd_opt                   = {}\n".format(gwd_str))
        f.write(" /\n")
        f.write(" \n")
        f.write("&bdy_control\n")
        f.write(" spec_bdy_width            = {}, \n".format(self.namelist_opts['spec_bdy_width']))
        f.write(" spec_zone                 = {}, \n".format(self.namelist_opts['spec_zone']))
        f.write(" relax_zone                = {}, \n".format(self.namelist_opts['relax_zone']))
        f.write(" specified                 = {}, \n".format(','.join(specified)))
        f.write(" nested                    = {}, \n".format(','.join(nested)))
        f.write("/\n")
        f.write("\n")
        f.write(" &namelist_quilt\n")
        f.write(" nio_tasks_per_group       = {}, \n".format(self.namelist_opts['nio_tasks_per_group']))
        f.write(" nio_groups                = {}, \n".format(self.namelist_opts['nio_groups']))
        f.write(" /\n")
        
    def get_icbcs(self):
        start_time = pd.to_datetime(self.setup_dict['start_date'])
        end_time   = pd.to_datetime(self.setup_dict['end_date'])
        freq       = self.icbc_dict['download_freq']

        datetimes = pd.date_range(start=start_time,
                                  end=end_time,
                                  freq=freq)
        optional_args = {}
        icbc_type = self.namelist_opts['icbc_type'].upper()
        if icbc_type == 'ERAI':
            icbc = ERAInterim()
        elif 'FNL' in icbc_type:
            icbc = FNL()
        elif icbc_type == 'MERRA2':
            print('Cannot download MERRA2 yet... please download manually and put in the IC/BC dir:')
            print(self.icbc_dir)
            #icbc = MERRA2()
            #if 'resolution_deg' not in self.setup_keys():
            #    res_drag = 0
            #else:
            #    res_drag = self.setup_dict['resolution_deg']
            #optional_args['resolution_deg'] = res_drag
        elif icbc_type == 'ERA5':
            icbc = ERA5()
            if 'bounds' not in self.setup_dict.keys():
                bounds = { 'N':60,
                           'S':30,
                           'W':-120,
                           'E':-90}
            else:
                bounds = self.setup_dict['bounds']
            optional_args['bounds'] = bounds
        else:
            print('We currently do not support ',icbc_type)
        if icbc_type != 'MERRA2':
            icbc.download(datetimes,path=self.icbc_dir, **optional_args)
        
        
    def write_submission_scripts(self,submission_dict,hpc='cheyenne'):
        executables = ['wps','real','wrf']
        for executable in executables:
            if hpc == 'cheyenne':
                f = open('{}submit_{}.sh'.format(self.run_dir,executable),'w')
                f.write("#!/bin/bash\n")
                case_str = self.run_dir.split('/')[-3].split('_')[0]
                run_str = '{0}{1}'.format(self.icbc_dict['type'],
                                         (self.setup_dict['start_date'].split(' ')[0]).replace('-',''))
                run_str = '{0}{1}'.format(case_str,
                                         (self.setup_dict['start_date'].split(' ')[0]).replace('-',''))
                f.write("#PBS -N {} \n".format(run_str))
                f.write("#PBS -A {}\n".format(submission_dict['account_key']))
                f.write("#PBS -l walltime={0:02d}:00:00\n".format(submission_dict['walltime_hours'][executable]))
                f.write("#PBS -q economy\n")
                f.write("#PBS -j oe\n")
                f.write("#PBS -m abe\n")
                f.write("#PBS -M {}\n".format(submission_dict['user_email']))
                f.write("### Select 2 nodes with 36 CPUs each for a total of 72 MPI processes\n")
                if executable == 'wps':
                    f.write("#PBS -l select=1:ncpus=1:mpiprocs=1\n")
                else:
                    f.write("#PBS -l select={0:02d}:ncpus=36:mpiprocs=36\n".format(submission_dict['nodes'][executable]))
                f.write("date_start=`date`\n")
                f.write("echo $date_start\n")
                f.write("module list\n")
                if executable == 'wps':
                    icbc_type = self.icbc_dict['type'].upper()
                    if icbc_type == 'ERA5':
                        icbc_head = 'era5_*'
                        icbc_vtable = 'ERA-interim.pl'
                    elif icbc_type == 'ERAI':
                        icbc_head = 'ei.oper*'
                        icbc_vtable = 'ERA-interim.pl'
                    elif 'FNL' in icbc_type:
                        icbc_head = 'fnl_*'
                        icbc_vtable = 'GFS'
                    elif icbc_type == 'MERRA2':
                        icbc_head = 'MERRA2*'
                        icbc_vtable = 'GFS'
                    else:
                        print('We do not support this ICBC yet...')

                    f.write("./geogrid.exe\n".format(executable))
                    icbc_files = '{}{}'.format(self.icbc_dir,icbc_head)
                    if icbc_type == 'MERRA2':
                        f.write('ln -sf {} .\n'.format(icbc_files))
                    else:
                        f.write("ln -sf ungrib/Variable_Tables/Vtable.{} Vtable\n".format(icbc_vtable))
                        f.write("./link_grib.csh {}\n".format(icbc_files))
                        f.write("./ungrib.exe\n".format(executable))
                    f.write("./metgrid.exe\n".format(executable))
                    if icbc_type != 'MERRA2':
                        f.write("for i in GRIBFILE.*; do unlink $i; done\n")
                else:
                    f.write("mpiexec_mpt ./{}.exe\n".format(executable))
                f.write("date_end=`date`\n")
                f.write("echo $date_end\n")
                f.close()

            else:
                print('The hpc requested, {}, is not currently supported... please add it!'.format(hpc))


            
    def write_io_fieldnames(self,vars_to_remove=None,vars_to_add=None):
        if 'iofields_filename' not in self.setup_dict.keys():
            print('iofields_filename not found in setup dict... add a name to allow for creating the file')
            return
        io_names = self.setup_dict['iofields_filename']

        if type(io_names) is str:
            io_names = [io_names]
        if type(io_names) is not list:
            io_names = list(io_names)

        if vars_to_remove is not None:
            assert len(vars_to_remove) ==  len(np.unique(io_names)), \
            'expecting number of io field names ({}) and remove lists {} to be same shape'.format(
                                                    len(np.unique(io_names)),len(vars_to_remove))

        if vars_to_add is not None:
            assert len(vars_to_add) ==  len(np.unique(io_names)), \
            'expecting number of io field names ({}) and add lists {} to be same shape'.format(
                                                    len(np.unique(io_names)),len(vars_to_add))
        rem_str_start = '-:h:0:'
        add_str_start = '+:h:0:'

        for ii,io_name in enumerate(np.unique(io_names)):
            if '"' in io_name:
                io_name = io_name.replace('"','')
            if "'" in io_name:
                io_name = io_name.replace("'",'')
            f = open('{}{}'.format(self.run_dir,io_name),'w')
            line = ''
            if vars_to_remove is not None:
                rem_vars = vars_to_remove[ii]
                var_count = 0
                for rv in rem_vars:
                    line += '{},'.format(rv)
                    if var_count == 7:
                        f.write('{}{}\n'.format(rem_str_start,line))
                        var_count = 0
                        line = ''
                    else:
                        var_count += 1

            if vars_to_add is not None:
                add_vars = vars_to_add[ii]
                var_count = 0
                for av in add_vars:
                    line += '{},'.format(av)
                    if var_count == 7:
                        f.write('{}{}\n'.format(add_str_start,line))
                        var_count = 0
                        line = ''
                    else:
                        var_count += 1

            f.close()
            
            
    def create_submitAll_scripts(self,main_directory,list_of_cases,executables):
        str_of_dirs = ' '.join(list_of_cases)    
        for exe in executables:
            fname = '{}submit_all_{}.sh'.format(main_directory,exe)
            f = open(fname,'w')
            f.write("#!/bin/bash\n")
            f.write("for value in {}\n".format(str_of_dirs))
            f.write("do\n")
            f.write("    cd $value/\n")
            f.write("    pwd\n")
            f.write("    qsub submit_{}.sh\n".format(exe))
            f.write("    cd ..\n")
            f.write("done\n")
            f.close()
            os.chmod(fname,0o755)
            
    def create_tslist_file(self,lat=None,lon=None,i=None,j=None,twr_names=None,twr_abbr=None):
        fname = '{}tslist'.format(self.run_dir)
        write_tslist_file(fname,lat=lat,lon=lon,i=i,j=j,twr_names=twr_names,twr_abbr=twr_abbr)
        
    def link_metem_files(self,met_em_dir):
        # Link WPS and WRF files / executables
        met_files = glob.glob('{}/*'.format(met_em_dir))
        self._link_files(met_files,self.run_dir)

            
def write_tslist_file(fname,lat=None,lon=None,i=None,j=None,twr_names=None,twr_abbr=None):
    """
    Write a list of lat/lon or i/j locations to a tslist file that is
    readable by WRF.

    Usage
    ====
    fname : string 
        The path to and filename of the file to be created
    lat,lon,i,j : list or 1-D array
        Locations of the towers. 
        If using lat/lon - locx = lon, locy = lat
        If using i/j     - locx = i,   locy = j
    twr_names : list of strings, optional
        List of names for each tower location. Names should not be
        longer than 25 characters, each. If None, default names will
        be given.
    twr_abbr : list of strings, optional
        List of abbreviations for each tower location. Names should not be
        longer than 5 characters, each. If None, default abbreviations
        will be given.
    """
    if (lat is not None) and (lon is not None) and (i is None) and (j is None):
        header_keys = '# 24 characters for name | pfx |  LAT  |   LON  |'
        twr_locx = lon
        twr_locy = lat
        ij_or_ll = 'll'
    elif (i is not None) and (j is not None) and (lat is None) and (lon is None):
        header_keys = '# 24 characters for name | pfx |   I   |    J   |'
        twr_locx = i
        twr_locy = j
        ij_or_ll = 'ij'
    else:
        print('Please specify either lat&lon or i&j')
        return
    
    header_line = '#-----------------------------------------------#'
    header = '{}\n{}\n{}\n'.format(header_line,header_keys,header_line)
    
    if len(twr_locy) == len(twr_locx):
        ntowers = len(twr_locy)  
    else:
        print('Error - tower_x: {}, tower_y: {}'.format(len(twr_locx),len(twr_locy)))
        return
    
    if not isinstance(twr_names,list):
        twr_names = list(twr_names)    
    if twr_names != None:
        if len(twr_names) != ntowers:
            print('Error - Tower names: {}, tower_x: {}, tower_y: {}'.format(len(twr_names),len(twr_locx),len(twr_locy)))
            return
    else:
        twr_names = []
        for twr in np.arange(0,ntowers):
            twr_names.append('Tower{0:04d}'.format(twr+1))
            
    if not isinstance(twr_abbr,list):
        twr_abbr = list(twr_abbr)                
    if twr_abbr != None:
        if len(twr_abbr) != ntowers:
            print('Error - Tower abbr: {}, tower_x: {}, tower_y: {}'.format(len(twr_abbr),len(twr_locx),len(twr_locy)))
            return
        if len(max(twr_abbr,key=len)) > 5:
            print('Tower abbreviations are too large... setting to default names')
            twr_abbr = None
    if twr_abbr==None:
        twr_abbr = []
        for twr in np.arange(0,ntowers):
            twr_abbr.append('T{0:04d}'.format(twr+1))
            
    f = open(fname,'w')
    f.write(header)
            
    for tt in range(0,ntowers):
        if ij_or_ll == 'ij':
            twr_line = '{0:<26.25}{1: <6}{2: <8d} {3: <8d}\n'.format(
                twr_names[tt], twr_abbr[tt], int(twr_locx[tt]), int(twr_locy[tt]))
        else:
            twr_line = '{0:<26.25}{1: <6}{2:.7s}  {3:<.8s}\n'.format(
                twr_names[tt], twr_abbr[tt], '{0:8.7f}'.format(float(twr_locy[tt])), 
                                             '{0:8.7f}'.format(float(twr_locx[tt])))
        f.write(twr_line)
    f.close()
    


sst_dict = {
    'OSTIA' : {
        'time_dim' : 'time',
         'lat_dim' : 'lat',
         'lon_dim' : 'lon',
        'sst_name' : 'analysed_sst',
          'sst_dx' : 5.5, # km
    },
    
    'NAVO' : {
        'time_dim' : 'time',
         'lat_dim' : 'lat',
         'lon_dim' : 'lon',
        'sst_name' : 'analysed_sst',
          'sst_dx' : 10.0, # km
    },
    
    'OSPO' : {
        'time_dim' : 'time',
         'lat_dim' : 'lat',
         'lon_dim' : 'lon',
        'sst_name' : 'analysed_sst',
          'sst_dx' : 5.5, # km
    },
    
    'NCEI' : {
        'time_dim' : 'time',
         'lat_dim' : 'lat',
         'lon_dim' : 'lon',
        'sst_name' : 'analysed_sst',
          'sst_dx' : 27.75, # km
    },
    
    'CMC' : {
        'time_dim' : 'time',
         'lat_dim' : 'lat',
         'lon_dim' : 'lon',
        'sst_name' : 'analysed_sst',
          'sst_dx' : 11.1, # km
    },
    
    'G1SST' : {
        'time_dim' : 'time',
         'lat_dim' : 'lat',
         'lon_dim' : 'lon',
        'sst_name' : 'analysed_sst',
          'sst_dx' : 1.0, # km
    },
    
    'MUR' : {
        'time_dim' : 'time',
         'lat_dim' : 'lat',
         'lon_dim' : 'lon',
        'sst_name' : 'analysed_sst',
          'sst_dx' : 1.1,
    },
    
    'MODIS' : {
        'time_dim' : 'time',
         'lat_dim' : 'latitude',
         'lon_dim' : 'longitude',
        'sst_name' : 'sst_data',
          'sst_dx' : 4.625,
    },
    
    'GOES16' : {
        'time_dim' : 'time',
         'lat_dim' : 'lats',
         'lon_dim' : 'lons',
        'sst_name' : 'sea_surface_temperature',
          'sst_dx' : 2.0,
    },
}

icbc_dict = {
    'ERAI' : {
        'sst_name' : 'SST',
    },
    
    'FNL' : {
        'sst_name' : 'SKINTEMP',
    },
    
    'ERA5' : {
        'sst_name' : 'SST',
    },
    
    'MERRA2' : {
        'sst_name' : 'SKINTEMP',
    },
}


class OverwriteSST():
    '''
    Given WRF met_em files and auxiliary SST data, overwrite the SST data with 
    the new SST data.
    
    Inputs:
    met_type       = string; Initial / boundary conditions used (currently only ERAI,
                             ERA5, and FNL are supported)
    overwrite_type = string; Name of SST data (OSTIA, MUT, MODIS) or FILL (replace
                             only missing values with SKINTEMP), or TSKIN (replace
                             all SST values with SKINTEMP)
    met_directory  = string; location of met_em files
    sst_directory  = string; location of sst files
    out_directory  = string; location to save new met_em files
    smooth_opt     = boolean; use smoothing over new SST data 
    fill_missing   = boolean; fill missing values in SST data with SKINTEMP
    
    '''
    import warnings
    warnings.filterwarnings("ignore", category=RuntimeWarning)
    def __init__(self,
                 met_type,
                 overwrite_type,
                 met_directory,
                 sst_directory,
                 out_directory,
                 smooth_opt=False,
                 fill_missing=False,
                 skip_finished=True):
        
        self.met_type   = met_type
        self.overwrite  = overwrite_type
        self.met_dir    = met_directory
        self.sst_dir    = sst_directory
        self.out_dir    = out_directory
        self.smooth_opt = smooth_opt
        self.fill_opt   = fill_missing
        self.skip_finished = skip_finished
        
        if overwrite_type == 'FILL': fill_missing=True
        
        if smooth_opt:
            self.smooth_str = 'smooth'
        else:
            self.smooth_str = 'raw'
        
        if (self.smooth_str == 'raw') and fill_missing:
            self.smooth_str += '-filled'
            
        self.out_dir += '{}/'.format(self.smooth_str)
        if not os.path.exists(self.out_dir):
            os.mkdir(self.out_dir)
            
        # Get met_em_files 
        self.met_em_files = sorted(glob.glob('{}met_em.d0*'.format(self.met_dir)))
        print(self.met_em_files)
        
        
        # Get SST data info (if not doing fill or tskin)
        if (overwrite_type.upper() != 'FILL') and (overwrite_type.upper() != 'TSKIN'):
            self._get_sst_info()

        # Overwrite the met_em SST data:
        for mm,met_file in enumerate(self.met_em_files[:]):
            self._check_file_exists(met_file)
            if self.exists and self.skip_finished:
                    print('{} exists... skipping'.format(self.new_file))
            else:
                print(self.new_file)
                self._get_new_sst(met_file)
                # If filling missing values with SKINTEMP:
                if fill_missing:
                    self._fill_missing(met_file)
                self.new_sst = np.nan_to_num(self.new_sst)
                # Write to new file:
                self._write_new_file(met_file)
            

    def _check_file_exists(self,met_file):
        f_name = met_file.split('/')[-1]
        self.new_file = self.out_dir + f_name
        self.exists = os.path.exists(self.new_file)
            
            
    def _get_sst_info(self):
        
        if self.overwrite == 'MODIS':
            get_time_from_fname = True
        else:
            get_time_from_fname = False
            
        sst_file_times = get_nc_file_times(f_dir='{}'.format(self.sst_dir),
                                           f_grep_str='*.nc',
                                           decode_times=True,
                                           time_dim=sst_dict[self.overwrite]['time_dim'],
                                           get_time_from_fname=get_time_from_fname,
                                           f_split=['.'],
                                           time_pos=[1])

        
        '''
        self.sst_files = sorted(glob.glob('{}*.nc'.format(self.sst_dir)))
        num_sst_files = len(self.sst_files)
        sst_file_times = {}
        for ff,fname in enumerate(self.sst_files): 
            sst = xr.open_dataset(fname)
            
            if ff == 0:
                self.sst_lat = sst[sst_dict[self.overwrite]['lat_dim']]
                self.sst_lon = sst[sst_dict[self.overwrite]['lon_dim']]
            
            if self.overwrite == 'MODIS':
                f_time = [datetime.strptime(fname.split('/')[-1].split('.')[1],'%Y%m%d')]
            else:
                f_time = sst[sst_dict[self.overwrite]['time_dim']].data
                
            for ft in f_time:
                ft = pd.to_datetime(ft)
                sst_file_times[ft] = fname
        '''
        self.sst_file_times = sst_file_times
        
        sst = xr.open_dataset(sst_file_times[list(sst_file_times.keys())[0]])
        sst_lat = sst[sst_dict[self.overwrite]['lat_dim']]
        sst_lon = sst[sst_dict[self.overwrite]['lon_dim']]
        
        self.sst_lat = sst_lat
        self.sst_lon = sst_lon
        
        


    
    def _get_new_sst(self,met_file):
        import matplotlib.pyplot as plt

        met = xr.open_dataset(met_file)
        met_time = pd.to_datetime(met.Times.data[0].decode().replace('_',' '))
        met_lat = np.squeeze(met.XLAT_M)
        met_lon = np.squeeze(met.XLONG_M)
        met_landmask = np.squeeze(met.LANDMASK)
        met_sst = np.squeeze(met[icbc_dict[self.met_type]['sst_name']])
        
        if (self.overwrite.upper() != 'FILL') and (self.overwrite.upper() != 'TSKIN'):

            # Get window length for smoothing
            if self.smooth_opt:
                met_dx = met.DX/1000.0
                met_dy = met.DY/1000.0
                sst_dx = sst_dict[self.overwrite]['sst_dx']
                window = int(min([met_dx/sst_dx,met_dy/sst_dx])/2.0)
            else:
                window = 0

            # Find closest SST files:
            sst_neighbors = self._get_closest_files(met_time)
            sst_weights   = self._get_time_weights(met_time,sst_neighbors)

            before_ds = xr.open_dataset(self.sst_file_times[sst_neighbors[0]])
            after_ds  = xr.open_dataset(self.sst_file_times[sst_neighbors[1]])

            if (self.overwrite == 'MODIS') or (self.overwrite == 'GOES16'):
                min_lat = np.min([np.nanmax(met_lat)+1,90])
                max_lat = np.max([np.nanmin(met_lat)-1,-90])
            else:
                before_ds = before_ds.sortby('lat')
                after_ds = after_ds.sortby('lat')
                min_lat = np.max([np.nanmin(met_lat)-1,-90])
                max_lat = np.min([np.nanmax(met_lat)+1,90])

            min_lon = np.max([np.nanmin(met_lon)-1,-180])
            max_lon = np.min([np.nanmax(met_lon)+1,180])
            
            before_ds = before_ds.sel({sst_dict[self.overwrite]['lat_dim']:slice(min_lat,max_lat),
                                      sst_dict[self.overwrite]['lon_dim']:slice(min_lon,max_lon)})
            after_ds  = after_ds.sel({sst_dict[self.overwrite]['lat_dim']:slice(min_lat,max_lat),
                                     sst_dict[self.overwrite]['lon_dim']:slice(min_lon,max_lon)})

            # Select the time from the dataset:
            if self.overwrite == 'MODIS':
                # MODIS doesn't have time, so just squeeze:
                before_sst = np.squeeze(before_ds[sst_dict[self.overwrite]['sst_name']]) + 273.15
                after_sst  = np.squeeze(after_ds[sst_dict[self.overwrite]['sst_name']]) + 273.15
            else:
                # Grab time and SST data:
                before_sst = before_ds.sel({sst_dict[self.overwrite]['time_dim'] : sst_neighbors[0]})[sst_dict[self.overwrite]['sst_name']]
                after_sst  = after_ds.sel({sst_dict[self.overwrite]['time_dim'] : sst_neighbors[1]})[sst_dict[self.overwrite]['sst_name']]
                if self.overwrite == 'GOES16':
                    before_sst += 273.15
                    after_sst  += 273.15

            new_sst = met_sst.data.copy()

            sst_lat = self.sst_lat.data
            sst_lon = self.sst_lon.data
            
            for jj in met.south_north:
                for ii in met.west_east:
                    if met_landmask[jj,ii] == 0.0:
                        within_lat = (np.nanmin(sst_lat) <= met_lat[jj,ii] <= np.nanmax(sst_lat))
                        within_lon = (np.nanmin(sst_lon) <= met_lon[jj,ii] <= np.nanmax(sst_lon))
                        if within_lat and within_lon:
                            dist_lat = abs(sst_lat - float(met_lat[jj,ii]))
                            dist_lon = abs(sst_lon - float(met_lon[jj,ii]))
                            
                            lat_ind = np.where(dist_lat==np.min(dist_lat))[0]
                            lon_ind = np.where(dist_lon==np.min(dist_lon))[0]

                            if (len(lat_ind) > 1) and (len(lon_ind) > 1):
                                lat_s = sst_lat[lat_ind[0] - window]
                                lat_e = sst_lat[lat_ind[1] + window]
                                lon_s = sst_lon[lon_ind[0] - window]
                                lon_e = sst_lon[lon_ind[1] + window]

                            elif (len(lat_ind) > 1) and (len(lon_ind) == 1):
                                lat_s = sst_lat[lat_ind[0] - window]
                                lat_e = sst_lat[lat_ind[1] + window]
                                lon_s = sst_lon[lon_ind[0] - window]
                                lon_e = sst_lon[lon_ind[0] + window]

                            elif (len(lat_ind) == 1) and (len(lon_ind) > 1):
                                lat_s = sst_lat[lat_ind[0] - window]
                                lat_e = sst_lat[lat_ind[0] + window]
                                lon_s = sst_lon[lon_ind[0] - window]
                                lon_e = sst_lon[lon_ind[1] + window]

                            else:
                                lat_s = sst_lat[lat_ind[0] - window]
                                lat_e = sst_lat[lat_ind[0] + window]
                                lon_s = sst_lon[lon_ind[0] - window]
                                try:
                                    lon_e = sst_lon[lon_ind[0] + window]
                                except IndexError:
                                    lon_e = len(sst_lon)

                            sst_before_val = before_sst.sel({
                                                sst_dict[self.overwrite]['lat_dim']:slice(lat_s,lat_e),
                                                sst_dict[self.overwrite]['lon_dim']:slice(lon_s,lon_e)}).mean(skipna=True)

                            sst_after_val  = after_sst.sel({
                                                sst_dict[self.overwrite]['lat_dim']:slice(lat_s,lat_e),
                                                sst_dict[self.overwrite]['lon_dim']:slice(lon_s,lon_e)}).mean(skipna=True)

                            new_sst[jj,ii] = sst_before_val*sst_weights[0] + sst_after_val*sst_weights[1]
                            
        else:
            if (self.overwrite.upper() == 'TSKIN'):
                new_sst = met_sst.data.copy()
                tsk = np.squeeze(met.SKINTEMP).data
                new_sst[np.where(met_landmask==0.0)] = tsk[np.where(met_landmask==0.0)]
            elif (self.overwrite.upper() == 'FILL'):
                new_sst = np.squeeze(met[icbc_dict[self.met_type]['sst_name']]).data

        self.new_sst = new_sst

    def _get_closest_files(self,met_time):
        sst_times = np.asarray(list(self.sst_file_times.keys()))

        if (met_time > max(sst_times)) or (met_time < min(sst_times)):
            raise Exception("met_em time out of range of SST times:\nSST min,max = {}, {}\nmet_time = {}".format(
                                min(sst_times),max(sst_times),met_time))

        time_dist = sst_times.copy()
        for dt,stime in enumerate(sst_times):
            time_dist[dt] = abs(stime - met_time)

        closest_time = sst_times[np.where(time_dist == np.min(time_dist))]
        if len(closest_time) == 1:
            if closest_time == met_time:
                sst_before = closest_time[0]
                sst_after  = closest_time[0]
            else:
                got_before = False
                got_after  = False
                closest_time = closest_time[0]
                closest_ind = int(np.where(sst_times == closest_time)[0])
                if (closest_time - met_time).total_seconds() < 0:
                    sst_before = closest_time
                    next_closest_times = sst_times[closest_ind+1:]
                    next_closest_dist  = time_dist[closest_ind+1:]
                    got_before = True
                else:
                    sst_after = closest_time
                    if closest_ind <= 1: closest_ind += 1
                    next_closest_times = sst_times[:closest_ind-1]
                    next_closest_dist  = time_dist[:closest_ind-1]
                    got_after = True
                next_closest_time = next_closest_times[np.where(next_closest_dist == np.min(next_closest_dist))][0]

                if got_before:
                    assert (next_closest_time - met_time).total_seconds() >= 0.0, 'Next closest time not after first time.'
                    sst_after = next_closest_time
                if got_after:
                    assert (next_closest_time - met_time).total_seconds() <= 0.0, 'Next closest time not before first time.'
                    sst_before = next_closest_time                

        elif len(closest_time) == 2:
            sst_before = closest_time[0]
            sst_after  = closest_time[1]

        return([sst_before,sst_after])
    
    
    def _get_time_weights(self,met_time,times):
        before = times[0]
        after  = times[1]
        
        d1 = (met_time - before).seconds
        d2 = (after - met_time).seconds
        if d1 == 0 & d2 == 0:
            w1,w2 = 1.0,0.0
        else:
            w1 = d2/(d1+d2)
            w2 = d1/(d1+d2)
            
        return([w1,w2])
            
        
    def _fill_missing(self,met_file):
        met = xr.open_dataset(met_file)
        tsk = np.squeeze(met.SKINTEMP)
        met_landmask = np.squeeze(met.LANDMASK)
        bad_inds = np.where(((met_landmask == 0) & (self.new_sst == 0.0)))
        self.new_sst[bad_inds] = tsk.data[bad_inds]
        bad_inds = np.where(np.isnan(self.new_sst))
        self.new_sst[bad_inds] = tsk.data[bad_inds]
        
        
    def _write_new_file(self,met_file):
        f_name = met_file.split('/')[-1]
        new = xr.open_dataset(met_file)
        new[icbc_dict[self.met_type]['sst_name']].data = np.expand_dims(self.new_sst,axis=0)
        new.attrs['source']   = '{}'.format(self.overwrite)
        new.attrs['smoothed'] = '{}'.format(self.smooth_opt)
        new.attrs['filled']   = '{}'.format(self.fill_opt)
<<<<<<< HEAD
        if os.path.exists(new_file):
            print('File exists... replacing')
            os.remove(new_file)
        new.to_netcdf(new_file)

class CreateEtaLevels():
    '''
    Generate a list of eta levels for WRF simulations. Core of the eta level code
    comes from Tim Juliano of NCAR. Alternatively, the user can provide a list of
    eta levels and use the smooth_eta_levels feature.
    
    Usage:
    =====
    levels : list or array
        The list of levels you want to convert to eta levels
    surface_temp : float
        average temperature at the surface
    pres_top : float
        pressure at the top of the domain
    height_top : float
        height of the top of the domain
    p0 :float
        reference pressure / pressure at the surface
    n_total_levels : int
        number of total levels. If levels does not reach the model
        top, then this needs to be specified so that the code 
        knows how many more levels to generate
    fill_to_top : boolean
        if len(levels) != n_total_levels then this tells the code
        to fill to the top or not
    smooth_eta : boolean
        If true, this will use a spline interpolation on the d(eta)
        levels and re-normalize between 1.0 and 0.0 so that there
        is a smooth transition between the specified levels and the
        filled levels.
                             
    Examples:
    1. Levels specified to the model top:

    eta_levels = generate_eta_levels(levels=np.arange(0,4000.1,20.0),
                                     pres_top=62500.0,
                                     surface_temp=290.0,
                                     height_top=4000,
                                     n_total_levels=201,
                                     smooth_eta=False
                                     )
                                     
    
    2. Only specify lower levels and let the program fill the rest (no smoothing):

    eta_levels = generate_eta_levels(levels=np.linspace(0,1000,50),
                                     pres_top=10000.0,
                                     surface_temp=282.72,
                                     height_top=16229.028,
                                     n_total_levels=88,
                                     smooth_eta=False
                                     )

    3. Smooth the eta levels so there are no harsh jumps in d(eta):
    
    eta_levels = generate_eta_levels(levels=np.linspace(0,1000,50),
                                     pres_top=10000.0,
                                     surface_temp=282.72,
                                     height_top=16229.028,
                                     n_total_levels=88,
                                     smooth_eta=True
                                     )

    '''
    
    def __init__(self, levels=None,
                 eta_levels=None,
                 surface_temp=290,
                 pres_top=None,
                 height_top=14417.41,
                 p0=100000.0,
                 fill_to_top=True,
                 n_total_levels=None):
    
        if eta_levels is not None:
            self.eta_levels = eta_levels
        else:
            if (levels is None) or ((type(levels) is not list) and (type(levels) is not np.array) and (type(levels) is not np.ndarray)):
                print('Please specify levels in list or array')
                return
            else:        
                if not (all((isinstance(z, float) or isinstance(z, int) or isinstance(z, np.int64)) for z in levels)):
                    print('Levels must be of type float or integer')
                    return
                if type(levels) is list:
                    levels = np.asarray(levels)

            self.levels = levels

            if n_total_levels < len(self.levels):
                print('Setting n_total_levels to be len(levels).')
                n_total_levels = len(levels)

            pressure = self._pressure_calc(surface_temp,height_top,p0)
            if pres_top is None:
                pres_top = pressure[-1]

            self.eta_levels = self._eta_level_calc(pressure,pres_top,height_top,p0,n_total_levels,fill_to_top)
        

    def _pressure_calc(self,surface_temp,
                       height_top,
                       p0,
                       pres_calc_option=1):
        gas_constant_dry_air = 287.06
        gravity = 9.80665
        M = 0.0289644
        universal_gas_constant = 8.3144598

        if pres_calc_option == 1:
            pressure = p0*np.exp((-gravity*self.levels)/gas_constant_dry_air/surface_temp)
        elif pres_calc_option == 2:
            pressure = p0*np.exp((-gravity*M*self.levels/(universal_gas_constant*surface_temp)))
        else:
            print('pres_calc_option = {} is not a valid option. Please select 1 or 2'.format(pres_calc_option))

        return(pressure)
    
    def _eta_level_calc(self,pressure,
                        pres_top,
                        height_top,
                        p0,
                        n_total_levels,
                        fill_to_top):
        
        eta_levels = np.zeros(n_total_levels)

        eta_levels[:len(self.levels)] = (pressure-pres_top)/(p0-pres_top)

        if np.max(self.levels) < height_top:
            if (n_total_levels is None) or (n_total_levels <= len(self.levels)):
                print('Insufficient number of levels to reach model top.')
                print('Height top: {}, top of specified levels: {}, number of levels: {}'.format(
                                height_top,self.levels[-1],n_total_levels))
                print('Must specify n_total_levels to complete eta_levels to model top')
                return
            remaining_levels = n_total_levels - len(self.levels)

            eta_levels_top = np.zeros(remaining_levels+2)
            z_scale = 0.4
            for k in range(1,remaining_levels+2):
                kind = k-1
                eta_levels_top[kind] = (np.exp(-(k-1)/float(n_total_levels)/z_scale) - np.exp(-1./z_scale))/ (1.-np.exp(-1./z_scale))
            eta_levels_top -= eta_levels_top[-2]
            eta_levels_top = eta_levels_top[:-1]
            eta_levels_top /= np.max(eta_levels_top)
            eta_levels_top *= eta_levels[len(self.levels)-1]

            eta_levels[len(self.levels):] = eta_levels_top[1:]
            
        return(eta_levels)
    
    def smooth_eta_levels(self,
                          smooth_fact=7e-4,
                          smooth_degree=2):
        
        eta_levels = self.eta_levels
        deta_x = np.arange(0,len(eta_levels)-1)
        deta = eta_levels[1:] - eta_levels[:-1]
        
        spl = UnivariateSpline(deta_x,deta,k=smooth_degree)

        spl.set_smoothing_factor(smooth_fact)
        deta_x = np.arange(0,len(eta_levels)-1)
        new_deta = spl(deta_x)


        final_eta_levels = np.ones(len(new_deta)+1)
        for ee,eta in enumerate(final_eta_levels[1:]):
            final_eta_levels[ee+1] = 1 + sum(new_deta[:ee+1])
        final_eta_levels -= min(final_eta_levels)
        final_eta_levels /= max(final_eta_levels)
        
        self.original_eta_levels = self.eta_levels
        self.eta_levels = final_eta_levels
        return(self)
    
    
    def print_eta_levels(self,ncols=4):
        count = 0
        line = ''
        print('{} levels'.format(len(self.eta_levels)))
        for kk,eta in enumerate(self.eta_levels):
            line += '{0:6.5f}, '.format(eta)
            count+=1
            if count == ncols:
                #line += '\n'
                print(line)
                count = 0
                line = ''
        if line != '':
            print(line)
=======
        new.to_netcdf(self.new_file)
>>>>>>> 11e38ffb
<|MERGE_RESOLUTION|>--- conflicted
+++ resolved
@@ -457,14 +457,14 @@
             )
 
 
-class SetupWRF():
+class SetupWRF_old():
     '''
     Set up run directory for WRF / WPS
     '''
 
     def __init__(self,run_directory,icbc_directory,executables_dict,setup_dict):
         self.setup_dict    = setup_dict
-        self.run_dir = run_directory
+        self.run_dir       = run_directory
         self.wrf_exe_dir   = executables_dict['wrf']
         self.wps_exe_dir   = executables_dict['wps']
         self.icbc_dir      = icbc_directory
@@ -520,6 +520,7 @@
             elif 'usgs_lakes+' in self.setup_dict['geogrid_args']:
                 land_cat = 28
             else:
+                print('here')
                 land_cat = 21
             namelist_defaults = {
                        'geogrid_args' : '30s',
@@ -784,6 +785,7 @@
         km_str      = self._get_nl_str(num_doms,self.namelist_opts['km_opt'])
         diff6o_str  = self._get_nl_str(num_doms,self.namelist_opts['diff_6th_opt'])
         diff6f_str  = self._get_nl_str(num_doms,self.namelist_opts['diff_6th_factor'])
+        diff6s_str  = self._get_nl_str(num_doms,self.namelist_opts['diff_6th_slopeopt'])
         zdamp_str   = self._get_nl_str(num_doms,self.namelist_opts['zdamp'])
         damp_str    = self._get_nl_str(num_doms,self.namelist_opts['dampcoef'])
         khdif_str   = self._get_nl_str(num_doms,self.namelist_opts['khdif'])
@@ -950,6 +952,9 @@
         f.write(" km_opt                    = {}\n".format(km_str))
         f.write(" diff_6th_opt              = {}\n".format(diff6o_str))
         f.write(" diff_6th_factor           = {}\n".format(diff6f_str))
+        if 'diff_6th_slopeopt' in self.namelist_opts:
+            f.write(" diff_6th_slopeopt         = {}\n".format(diff6s_str))
+
         f.write(" base_temp                 = {}, \n".format(self.namelist_opts['base_temp']))
         f.write(" damp_opt                  = {}, \n".format(self.namelist_opts['damp_opt']))
         f.write(" zdamp                     = {}\n".format(zdamp_str))
@@ -1168,7 +1173,1173 @@
         met_files = glob.glob('{}/*'.format(met_em_dir))
         self._link_files(met_files,self.run_dir)
 
-            
+
+        
+        
+
+class SetupWRF():
+    '''
+    Set up run directory for WRF / WPS
+    
+    *** For reading in a namelist, have the namelist turn into the namelist_control_dict...
+        ... the setup_dict can then be empty and just filled with the "defaults" that are
+        ... all the values from the input namelist.
+    '''
+
+    def __init__(self,
+                 run_directory=None,
+                 icbc_directory=None,
+                 executables_dict={'wrf':{},'wps':{}},
+                 setup_dict={}):
+            
+        self.setup_dict    = setup_dict
+        self.run_dir       = run_directory
+        self.wrf_exe_dir   = executables_dict['wrf']
+        self.wps_exe_dir   = executables_dict['wps']
+        self.icbc_dir      = icbc_directory
+
+
+    def SetupNamelist(self,load_namelist_path=None,namelist_type=None):
+        self.namelist_control_dict = self._GetNamelistControlDict()
+        if load_namelist_path is not None:
+            if type(load_namelist_path) is not list:
+                load_namelist_path = [load_namelist_path]
+            for namelist_path in load_namelist_path:
+
+                if namelist_type is None:
+                    if 'input' in namelist_path.split('/')[-1]:
+                        namelist_type = 'input'
+                    elif 'wps' in namelist_path.split('/')[-1]:
+                        namelist_type = 'wps'
+                    else:
+                        raise ValueError('Please specify namelist_type as "wps" or "input"')
+
+                self._LoadNamelist(namelist_path,self.namelist_control_dict,self.setup_dict)
+        if self.icbc_dir is not None:
+            self.namelist_dict = self._CreateNamelistDict()
+        return(self.namelist_control_dict)
+
+        
+    def _LoadNamelist(self,namelist_path,namelist_control_dict,setup_dict,namelist_type=None):
+        if namelist_type is None:
+            if 'input' in namelist_path.split('/')[-1]:
+                namelist_type = 'input'
+            elif 'wps' in namelist_path.split('/')[-1]:
+                namelist_type = 'wps'
+            else:
+                raise ValueError('Please specify namelist_type as "wps" or "input"')
+        
+        if namelist_type == 'input':
+            namelist_sections = ['time_control', 'domains', 'physics', 'fdda', 'dynamics', 'bdy_control', 'namelist_quilt']
+        elif namelist_type == 'wps':
+            namelist_sections = ['share', 'geogrid', 'ungrib', 'metgrid']
+            
+        f = open(namelist_path,'r')
+        count = 0
+        get_eta_levels = False
+        for line in f: 
+            if '!' in line:
+                line = line.split('!')[0]
+            if '&' in line:
+                section = line.replace('&','').strip()
+                value = None
+            elif (line.strip() != '/') and (line.strip() != ''):
+                if ('=' not in line) and get_eta_levels:
+                    line = line.strip()
+                    eta_values = line.strip().split(',')
+                    if '' in eta_values: eta_values.remove('')
+                    for eta in eta_values:
+                        eta = ''.join(set(eta.strip().replace('.','')))
+                        if eta == '0':
+                            get_eta_levels = False
+
+                    eta_level_str += eta_values
+                    if get_eta_levels:
+                        value = None
+                    else:
+                        value = ', '.join(eta_level_str)
+
+                else:
+                    line = line.strip()
+                    line = line.split('=')
+                    namelist_var = line[0].strip()
+                    value = line[1].strip().split(',')
+                    if '' in value: value.remove('')
+
+                    if namelist_var == 'eta_levels':
+                        eta_level_str = value
+                        value = None
+                        get_eta_levels = True
+
+                    else:
+                        if len(value) > 1:
+                            for vv,val in enumerate(value):
+                                val = val.strip()
+                                if '.' in val:
+                                    try:
+                                        val = float(val)
+                                    except:
+                                        val = val
+                                else:
+                                    try:
+                                        val = int(val)
+                                    except:
+                                        val = val
+                                if (type(val) is not int) and (type(val) is not float):
+                                    if '"' in val: val = val.replace('"','')
+                                    if "'" in val: val = val.replace("'",'')
+                                    if val == '.true.': val = True
+                                    if val == '.false.': val = False
+                                value[vv] = val
+                        else:
+                            value = value[0]
+                            if '.' in value:
+                                try:
+                                    value = float(value)
+                                except:
+                                    value = value
+                            else:
+                                try:
+                                    value = int(value)
+                                except:
+                                    value = value
+                            if (type(value) is not int) and (type(value) is not float):
+                                if '"' in value: value = value.replace('"','')
+                                if "'" in value: value = value.replace("'",'')
+                                if value == '.true.': value = True
+                                if value == '.false.': value = False
+
+                if value is not None:
+                    namelist_control_dict[section]['required'][namelist_var] = value
+            count += 1
+        f.close()
+        
+        for section in list(namelist_sections):
+            for namelist_var in list(namelist_control_dict[section]['required'].keys()):
+                setup_dict[namelist_var] = namelist_control_dict[section]['required'][namelist_var]
+            
+        self.setup_dict = setup_dict
+        self.namelist_control_dict = namelist_control_dict
+
+
+    def _GetNamelistControlDict(self):
+        aux_in_dict = {'_inname' : '{}_d<domain>', 
+                       '_interval' : [None], 
+                       'io_form_' : 2,  
+                       },
+        aux_out_dict = {'_outname' : '{}_d<domain>', 
+                        '_interval' : [None], 
+                        '_begin' : [None], 
+                        '_end' : [None], 
+                        'io_form_' : 2,  
+                        'frames_per_' : [1],
+                        },
+
+        namelist_control_dict = {
+                'time_control' : {
+                            'required' : {
+                                                'run_days' : 0,
+                                               'run_hours' : 0,
+                                             'run_minutes' : 0,
+                                             'run_seconds' : 0,
+                                              'start_year' : [None],
+                                             'start_month' : [None],
+                                               'start_day' : [None],
+                                              'start_hour' : [None],
+                                            'start_minute' : [None],
+                                            'start_second' : [None],
+                                                'end_year' : [None],
+                                               'end_month' : [None],
+                                                 'end_day' : [None],
+                                                'end_hour' : [None],
+                                              'end_minute' : [None],
+                                              'end_second' : [None],
+                                        'interval_seconds' : None,
+                                        'history_interval' : [60],
+                                      'frames_per_outfile' : [1],
+                                         'io_form_history' : 2,
+                                                 'restart' : False,
+                                        'restart_interval' : 0,
+                                         'io_form_restart' : 2,
+                                           'io_form_input' : 2,
+                                        'io_form_boundary' : 2,
+                                          },
+                             'optional' : {
+                                         'input_from_file' : [True],
+                                       'fine_input_stream' : [0],
+                                                 'cycling' : False,
+                                  'reset_simulation_start' : False,
+                                              'ncd_nofill' : True,
+                                    'frames_per_emissfile' : 12,
+                                          'io_style_emiss' : 1,
+                                              'diag_print' : 0,
+                                            'all_ic_times' : False,
+                                     'adjust_output_times' : False,
+                                 'override_restart_timers' : False,
+                                    'write_hist_at_0h_rst' : False,
+                                       'output_ready_flag' : True,
+                                      'force_use_old_data' : False,
+                                                'auxinput' : aux_in_dict,
+                                                 'auxhist' : aux_out_dict,
+                                         'nwp_diagnostics' : 0,
+                                      'output_diagnostics' : 0,
+                                       'iofields_filename' : [None],
+                                 'ignore_iofields_warning' : True,
+                                             'debug_level' : 0,
+                                          },
+
+                            },
+
+                'domains' : {
+                            'required' : {
+                                            'time_step' : None, 
+                                  'time_step_fract_num' : 0,  
+                                  'time_step_fract_den' : 1,  
+                                              'max_dom' : None,  
+                                                 's_we' : [1], 
+                                                 'e_we' : [None],
+                                                 's_sn' : [1],
+                                                 'e_sn' : [None],
+                                               's_vert' : [1], 
+                                               'e_vert' : [None],
+                                      'p_top_requested' : 10000,
+                                   'num_metgrid_levels' : 73, 
+                              'num_metgrid_soil_levels' : 4,
+                                                   'dx' : [None],
+                                                   'dy' : [None],
+                                              'grid_id' : [1,2,3,4,5,6,7,8,9,10],
+                                            'parent_id' : [1,1,2,3,4,5,6,7,8,9],
+                                    'parent_grid_ratio' : None,
+                               'parent_time_step_ratio' : [None],
+                                       'i_parent_start' : [1],
+                                       'j_parent_start' : [1],
+                                                 'e_we' : [None],
+                                                 'e_sn' : [None],
+                                            'feedback'  : 0,
+                                        'smooth_option' : 0,
+                                         },
+                            'optional' : {
+                                           'eta_levels' : None,
+                                          'max_ts_locs' :  20, 
+                                         'max_ts_level' :  20, 
+                               'tslist_unstagger_winds' : True, 
+                                'dzstretch_s' : 1.3,
+                                'dzbot' : 50.0,
+                                'nproc_x' : None,
+                                'nproc_y' : None,
+                                         },
+                            },
+
+                'physics' : {
+                            'required' : { 
+                                           'mp_physics' : [5],
+                                        'ra_lw_physics' : [4],
+                                        'ra_sw_physics' : [4], 
+                                                 'radt' : [None], ### Calculate from ∆x
+                                    'sf_sfclay_physics' : [1],
+                                   'sf_surface_physics' : [1],
+                                       'bl_pbl_physics' : [1],
+                                                 'bldt' : [0],
+                                           'cu_physics' : [1],
+                                                 'cudt' : [5],
+                                               'isfflx' : 1,  
+                                               'ifsnow' : 0,  
+                                               'icloud' : 1,  
+                                 'surface_input_source' : 1,  
+                                      'num_soil_layers' : 4, 
+                                         'num_land_cat' : 21, ### From ICBC
+
+                                        },
+                             'optional' : {
+                                     'sf_urban_physics' : [0],
+                                           'sst_update' : 1,  
+                                             'sst_skin' : 0,  
+                                     'sf_ocean_physics' : 0,  
+                                      'shalwater_rough' : [0], 
+                                      'shalwater_depth' : 40, 
+                                        },
+                            },
+
+                'fdda' : {
+                            'required' : {},
+                            'optional' : {
+                                            'grid_fdda' : [2],
+                                         'gfdda_inname' : "wrffdda_d<domain>",
+                                       'gfdda_interval' : [6],
+                                        'io_form_gfdda' : 2,
+                                 'if_no_pbl_nudging_uv' : [1],
+                                  'if_no_pbl_nudging_t' : [1], 
+                                 'if_no_pbl_nudging_ph' : [1], 
+                                           'if_zfac_uv' : [1], 
+                                            'k_zfac_uv' : [None], 
+                                            'if_zfac_t' : [1], 
+                                             'k_zfac_t' : [None],
+                                           'if_zfac_ph' : [1],
+                                            'k_zfac_ph' : [None], 
+                                                  'guv' : [0.0003],
+                                                   'gt' : [0.0003],
+                                                  'gph' : [0.0003],
+                                           'if_ramping' : 1,
+                                           'dtramp_min' : 60.0,
+                                             'xwavenum' : 7,
+                                             'ywavenum' : 7,
+                                         },
+                            },
+
+                'dynamics' : {
+                            'required' : {
+                                           'hybrid_opt' : 0,
+                                          'use_theta_m' : 0,
+                                             'diff_opt' : [1],
+                                               'km_opt' : [4],
+                                         'diff_6th_opt' : [2],
+                                      'diff_6th_factor' : [0.12],
+                                            'base_temp' : 290.0,
+                                             'damp_opt' : 3,
+                                               'zdamp'  : [5000.0],
+                                             'dampcoef' : [0.2],
+                                                'khdif' : [0],
+                                                'kvdif' : [0],
+                                                'smdiv' : [0.1],
+                                      'non_hydrostatic' : [True],
+                                        'moist_adv_opt' : [1],
+                                       'scalar_adv_opt' : [1],
+                                          'tke_adv_opt' : [1],
+                                      'h_mom_adv_order' : [5],
+                                      'v_mom_adv_order' : [3],
+                                      'h_sca_adv_order' : [5],
+                                      'v_sca_adv_order' : [3],
+                                         },
+                             'optional' : {
+                                            'w_damping' : 1,
+                                              'gwd_opt' : [1],
+                                    'diff_6th_slopeopt' : [0],
+                                            'cell_pert' : [False],
+                                            'cell_tvcp' : [False],
+                                            'pert_tsec' : [100.],
+                                         'cell_kbottom' : [3],  
+                                                'm_opt' : [0],
+                                        },
+                            },
+
+                'bdy_control' : {
+                            'required' : {
+                                       'spec_bdy_width' : 5,  
+                                            'spec_zone' : 1,  
+                                           'relax_zone' : 4,  
+                                            'specified' : [True,False,False,False,False,False,False,False,False,False],
+                                               'nested' : [False,True,True,True,True,True,True,True,True,True],
+                                         },
+                            },
+
+                'namelist_quilt' : {
+                            'required' : {
+                                  'nio_tasks_per_group' : 0,  
+                                           'nio_groups' : 1,
+                                         },
+                            },
+
+                'share' : {
+                        'required' : {
+                            'wrf_core' : 'ARW',
+                            'max_dom' : 1,
+                            'start_date' : [None],
+                            'end_date' : [None],
+                            'interval_seconds' : None,
+                            'io_form_geogrid' : 2,
+                                     },
+                            },
+                'geogrid' : {
+                        'required' : {
+                            'parent_id' : [1,1,2,3,4,5,6,7,8,9],
+                            'parent_grid_ratio' : [1],
+                            'i_parent_start' : [1],
+                            'j_parent_start' : [1],
+                            'e_we' : [None],
+                            'e_sn' : [None],
+                            'geog_data_res' : ['30s'],
+                            'dx' : None,
+                            'dy' : None,
+                            'map_proj' : 'lambert',
+                            'ref_lat' : None,
+                            'ref_lon' : None,
+                            'truelat1' : None,
+                            'truelat2' : None,
+                            'stand_lon' : None,
+                            'geog_data_path' : None,
+                                     },
+                            },
+                'ungrib' : {
+                        'required' : {
+                            'out_format' : 'WPS',
+                            'prefix' : None,   ### From IC/BC               
+                                     },
+                            },
+                'metgrid' : {            
+                        'required' : {
+                            'fg_name' : None,  ### From IC/BC
+                            'io_form_metgrid' : 2,
+                                     },
+                            },
+        }
+        return(namelist_control_dict)
+        
+        
+    def _CreateNamelistDict(self):
+        namelist_control_dict = self.namelist_control_dict
+        namelist_dict = self.setup_dict.copy()
+        namelist_dict = self._GetICBCinfo(namelist_dict,namelist_dict['icbc_type'])
+        namelist_dict = self._CheckForRequiredFields(namelist_dict,namelist_control_dict)
+        namelist_dict = self._MaxDomainAdjustment(namelist_dict,namelist_control_dict)
+        return(namelist_dict)
+
+    def _link_files(self,file_list,destination_dir):
+        for filen in file_list:
+            file_name = filen.split('/')[-1]
+            try:
+                os.symlink(filen,'{}{}'.format(destination_dir,file_name))
+            except FileExistsError:
+                print('file already linked')
+                
+    def CreateRunDirectory(self):
+        # Create run dir:
+        if not os.path.exists(self.run_dir):
+            os.makedirs(self.run_dir)
+            
+        # Link WPS and WRF files / executables
+        wps_files = glob.glob('{}[!n]*'.format(self.wps_exe_dir))
+        self._link_files(wps_files,self.run_dir)
+        wrf_files = glob.glob('{}[!n]*'.format(self.wrf_exe_dir))
+        self._link_files(wrf_files,self.run_dir)
+        
+    def _GetICBCinfo(self,namelist_dict,icbc_type):
+        interval_seconds = 21600
+        met_lvls = 38
+        soil_lvls = 4
+        download_freq = '6h'
+
+        if icbc_type == 'ERA5':
+            interval_seconds = 3600
+            met_lvls  = 38
+            download_freq = '1h'
+        elif 'FNL' in icbc_type:
+            met_lvls  = 34
+        elif icbc_type == 'NARR':
+            met_lvls  = 30
+        elif icbc_type == 'MERRA2':
+            met_lvls  = 73
+        else:
+            if icbc_type != 'ERAI':
+                raise ValueError('{} is not yet supported. Try ERA5, FNL, NARR, or MERRA2'.format(icbc_type))
+
+        icbc_dict = {'type' : icbc_type,
+                    'interval_seconds' : interval_seconds,
+                    'met_levels' : met_lvls,
+                    'soil_levels' : soil_lvls,
+                    'download_freq' : download_freq}
+        self.icbc_dict = icbc_dict
+
+        namelist_dict['interval_seconds']        = icbc_dict['interval_seconds']
+        namelist_dict['num_metgrid_levels']      = icbc_dict['met_levels']
+        namelist_dict['num_metgrid_soil_levels'] = icbc_dict['soil_levels']
+        namelist_dict['num_soil_layers']         = int(icbc_dict['soil_levels'])
+        namelist_dict['prefix']  = icbc_type
+        namelist_dict['fg_name'] = icbc_type
+
+        return namelist_dict
+    
+    def get_icbcs(self):
+        start_time = pd.to_datetime(self.namelist_dict['start_date'])
+        end_time   = pd.to_datetime(self.namelist_dict['end_date'])
+        freq       = self.icbc_dict['download_freq']
+
+        datetimes = pd.date_range(start=start_time,
+                                  end=end_time,
+                                  freq=freq)
+        optional_args = {}
+        icbc_type = self.setup_dict['icbc_type'].upper()
+        if icbc_type == 'ERAI':
+            icbc = ERAInterim()
+        elif 'FNL' in icbc_type:
+            icbc = FNL()
+        elif icbc_type == 'MERRA2':
+            print('Cannot download MERRA2 yet... please download manually and put in the IC/BC dir:')
+            print(self.icbc_dir)
+            #icbc = MERRA2()
+            #if 'resolution_deg' not in self.setup_keys():
+            #    res_drag = 0
+            #else:
+            #    res_drag = self.setup_dict['resolution_deg']
+            #optional_args['resolution_deg'] = res_drag
+        elif icbc_type == 'ERA5':
+            icbc = ERA5()
+            if 'bounds' not in self.setup_dict.keys():
+                bounds = { 'N':60,
+                           'S':30,
+                           'W':-120,
+                           'E':-90}
+            else:
+                bounds = self.setup_dict['bounds']
+            optional_args['bounds'] = bounds
+        else:
+            print('We currently do not support ',icbc_type)
+        if icbc_type != 'MERRA2':
+            icbc.download(datetimes,path=self.icbc_dir, **optional_args)
+
+    def write_submission_scripts(self,submission_dict,hpc='cheyenne'):
+        executables = ['wps','real','wrf']
+        for executable in executables:
+            if hpc == 'cheyenne':
+                f = open('{}submit_{}.sh'.format(self.run_dir,executable),'w')
+                f.write("#!/bin/bash\n")
+                case_str = self.run_dir.split('/')[-3].split('_')[0]
+                if (type(self.setup_dict['start_date']) is list): 
+                    start_date = self.setup_dict['start_date'][0]
+                else:
+                    start_date = self.setup_dict['start_date']
+                
+
+                run_str = '{0}{1}'.format(case_str,
+                                         (start_date.split(' ')[0]).replace('-',''))
+                f.write("#PBS -N {} \n".format(run_str))
+                f.write("#PBS -A {}\n".format(submission_dict['account_key']))
+                f.write("#PBS -l walltime={0:02d}:00:00\n".format(submission_dict['walltime_hours'][executable]))
+                f.write("#PBS -q economy\n")
+                f.write("#PBS -j oe\n")
+                f.write("#PBS -m abe\n")
+                f.write("#PBS -M {}\n".format(submission_dict['user_email']))
+                f.write("### Select 2 nodes with 36 CPUs each for a total of 72 MPI processes\n")
+                if executable == 'wps':
+                    f.write("#PBS -l select=1:ncpus=1:mpiprocs=1\n")
+                else:
+                    f.write("#PBS -l select={0:02d}:ncpus=36:mpiprocs=36\n".format(submission_dict['nodes'][executable]))
+                f.write("date_start=`date`\n")
+                f.write("echo $date_start\n")
+                f.write("module list\n")
+                if executable == 'wps':
+                    icbc_type = self.icbc_dict['type'].upper()
+                    if icbc_type == 'ERA5':
+                        icbc_head = 'era5_*'
+                        icbc_vtable = 'ERA-interim.pl'
+                    elif icbc_type == 'ERAI':
+                        icbc_head = 'ei.oper*'
+                        icbc_vtable = 'ERA-interim.pl'
+                    elif 'FNL' in icbc_type:
+                        icbc_head = 'fnl_*'
+                        icbc_vtable = 'GFS'
+                    elif icbc_type == 'MERRA2':
+                        icbc_head = 'MERRA2*'
+                        icbc_vtable = 'GFS'
+                    else:
+                        print('We do not support this ICBC yet...')
+
+                    f.write("./geogrid.exe\n".format(executable))
+                    icbc_files = '{}{}'.format(self.icbc_dir,icbc_head)
+                    if icbc_type == 'MERRA2':
+                        f.write('ln -sf {} .\n'.format(icbc_files))
+                    else:
+                        f.write("ln -sf ungrib/Variable_Tables/Vtable.{} Vtable\n".format(icbc_vtable))
+                        f.write("./link_grib.csh {}\n".format(icbc_files))
+                        f.write("./ungrib.exe\n".format(executable))
+                    f.write("./metgrid.exe\n".format(executable))
+                    if icbc_type != 'MERRA2':
+                        f.write("for i in GRIBFILE.*; do unlink $i; done\n")
+                else:
+                    f.write("mpiexec_mpt ./{}.exe\n".format(executable))
+                f.write("date_end=`date`\n")
+                f.write("echo $date_end\n")
+                f.close()
+
+            else:
+                print('The hpc requested, {}, is not currently supported... please add it!'.format(hpc))
+
+    def write_io_fieldnames(self,vars_to_remove=None,vars_to_add=None):
+        if 'iofields_filename' not in self.setup_dict.keys():
+            print('iofields_filename not found in setup dict... add a name to allow for creating the file')
+            return
+        io_names = self.setup_dict['iofields_filename']
+
+        if type(io_names) is str:
+            io_names = [io_names]
+        if type(io_names) is not list:
+            io_names = list(io_names)
+
+        if vars_to_remove is not None:
+            assert len(vars_to_remove) ==  len(np.unique(io_names)), \
+            'expecting number of io field names ({}) and remove lists {} to be same shape'.format(
+                                                    len(np.unique(io_names)),len(vars_to_remove))
+
+        if vars_to_add is not None:
+            assert len(vars_to_add) ==  len(np.unique(io_names)), \
+            'expecting number of io field names ({}) and add lists {} to be same shape'.format(
+                                                    len(np.unique(io_names)),len(vars_to_add))
+        rem_str_start = '-:h:0:'
+        add_str_start = '+:h:0:'
+
+        for ii,io_name in enumerate(np.unique(io_names)):
+            if '"' in io_name:
+                io_name = io_name.replace('"','')
+            if "'" in io_name:
+                io_name = io_name.replace("'",'')
+            f = open('{}{}'.format(self.run_dir,io_name),'w')
+            line = ''
+            if vars_to_remove is not None:
+                rem_vars = vars_to_remove[ii]
+                var_count = 0
+                for rv in rem_vars:
+                    line += '{},'.format(rv)
+                    if var_count == 7:
+                        f.write('{}{}\n'.format(rem_str_start,line))
+                        var_count = 0
+                        line = ''
+                    else:
+                        var_count += 1
+
+            if vars_to_add is not None:
+                add_vars = vars_to_add[ii]
+                var_count = 0
+                for av in add_vars:
+                    line += '{},'.format(av)
+                    if var_count == 7:
+                        f.write('{}{}\n'.format(add_str_start,line))
+                        var_count = 0
+                        line = ''
+                    else:
+                        var_count += 1
+
+            f.close()
+
+    def create_submitAll_scripts(self,main_directory,list_of_cases,executables):
+        str_of_dirs = ' '.join(list_of_cases)    
+        for exe in executables:
+            fname = '{}submit_all_{}.sh'.format(main_directory,exe)
+            f = open(fname,'w')
+            f.write("#!/bin/bash\n")
+            f.write("for value in {}\n".format(str_of_dirs))
+            f.write("do\n")
+            f.write("    cd $value/\n")
+            f.write("    pwd\n")
+            f.write("    qsub submit_{}.sh\n".format(exe))
+            f.write("    cd ..\n")
+            f.write("done\n")
+            f.close()
+            os.chmod(fname,0o755)
+
+    def create_tslist_file(self,lat=None,lon=None,i=None,j=None,twr_names=None,twr_abbr=None):
+        fname = '{}tslist'.format(self.run_dir)
+        write_tslist_file(fname,lat=lat,lon=lon,i=i,j=j,twr_names=twr_names,twr_abbr=twr_abbr)
+        
+    def link_metem_files(self,met_em_dir):
+        # Link WPS and WRF files / executables
+        met_files = glob.glob('{}/*'.format(met_em_dir))
+        self._link_files(met_files,self.run_dir)
+
+    def _InvertControlDict(self,namelist_control_dict):
+        namelist_var_dict = {}
+        for section in list(namelist_control_dict.keys()):
+            for opt in list(namelist_control_dict[section].keys()):
+                for namelist_var in list(namelist_control_dict[section][opt].keys()):
+                    if type(namelist_control_dict[section][opt][namelist_var]) is list:
+                        max_dom = True
+                    else:
+                        max_dom = False
+                    namelist_var_dict[namelist_var] = {'section':section,'required':(opt=='required'),'max_dom':max_dom}
+        return(namelist_var_dict)
+        
+    def _CheckMissing(self,have,need,namelist_dict):
+        missing = []
+
+        for key in need:
+            if key not in have:
+                missing.append(key)
+            found_key = True
+            try: 
+                namelist_dict[key]
+            except:
+                found_key = False
+
+            if found_key:
+                if type(namelist_dict[key]) is list:
+                    if None in namelist_dict[key]: 
+                        missing.append(key)
+                else:
+                    if namelist_dict[key] is None: missing.append(key)
+        
+        return(missing)
+
+    def _CheckForRequiredFields(self,namelist_dict,namelist_control_dict,namelist_type='input'):
+        
+        if namelist_type == 'input':
+            namelist_sections = ['time_control', 'domains', 'physics', 'fdda', 'dynamics', 'bdy_control', 'namelist_quilt']
+        elif namelist_type == 'wps':
+            namelist_sections = ['share', 'geogrid', 'ungrib', 'metgrid']
+            
+        setup_keys = list(self.setup_dict.keys())
+        missing_keys = {}
+        missing_key_flag = False
+
+        try:
+            max_dom = self.setup_dict['max_dom']
+        except:
+            raise ValueError('max_dom must be specified in the setup_dict')
+
+        try:
+            max_dom = int(max_dom)
+        except:
+            raise ValueError('max_dom must be an integer')
+            
+        namelist_dict['max_dom'] = max_dom
+
+        got_start_and_end_dates = (('start_date' in setup_keys) and ('end_date' in setup_keys))
+
+        got_run_time = (('run_days' in setup_keys) and ('run_hours' in setup_keys))
+
+        got_start_and_end_times = (('start_year' in setup_keys) and ('end_year' in setup_keys))
+        
+        got_enough_time_information = got_start_and_end_dates or got_start_and_end_times
+        
+        if not got_enough_time_information:
+            raise ValueError('Not enough time information to create a run. Please add start_date/end_date')
+
+        if got_start_and_end_dates:
+            sim_start = self.setup_dict['start_date']
+            sim_end   = self.setup_dict['end_date']
+        elif got_start_and_end_times:
+            date_fmt = '{0:04d}-{1:02d}-{2:02d} {3:02d}:{4:02d}:{5:02d}'
+            if type(self.setup_dict['start_year']) is not list:
+                self.setup_dict['start_year'] = [self.setup_dict['start_year']]
+                self.setup_dict['start_month'] = [self.setup_dict['start_month']]
+                self.setup_dict['start_day'] = [self.setup_dict['start_day']]
+                self.setup_dict['start_hour'] = [self.setup_dict['start_hour']]
+                self.setup_dict['start_minute'] = [self.setup_dict['start_minute']]
+                self.setup_dict['start_second'] = [self.setup_dict['start_second']]
+                self.setup_dict['end_year'] = [self.setup_dict['end_year']]
+                self.setup_dict['end_month'] = [self.setup_dict['end_month']]
+                self.setup_dict['end_day'] = [self.setup_dict['end_day']]
+                self.setup_dict['end_hour'] = [self.setup_dict['end_hour']]
+                self.setup_dict['end_minute'] = [self.setup_dict['end_minute']]
+                self.setup_dict['end_second'] = [self.setup_dict['end_second']]
+                
+            sim_start,sim_end = [],[]
+            for dd in range(0,len(self.setup_dict['start_year'])):
+                sim_start.append(date_fmt.format(int(self.setup_dict['start_year'][dd]),
+                                                 int(self.setup_dict['start_month'][dd]),
+                                                 int(self.setup_dict['start_day'][dd]),
+                                                 int(self.setup_dict['start_hour'][dd]),
+                                                 int(self.setup_dict['start_minute'][dd]),
+                                                 int(self.setup_dict['start_second'][dd])))
+                sim_end.append(date_fmt.format(int(self.setup_dict['end_year'][dd]),
+                                               int(self.setup_dict['end_month'][dd]),
+                                               int(self.setup_dict['end_day'][dd]),
+                                               int(self.setup_dict['end_hour'][dd]),
+                                               int(self.setup_dict['end_minute'][dd]),
+                                               int(self.setup_dict['end_second'][dd])))
+
+            self.setup_dict['start_date'] = sim_start
+            self.setup_dict['end_date'] = sim_end
+
+        if (type(sim_start) is list) and (type(sim_end) is not list):
+            sim_end = [sim_end]*len(sim_start)
+        if (type(sim_start) is str) or (type(sim_start) is list): 
+            if type(sim_start) is list:
+                for ss,sim_s in enumerate(sim_start):
+                    sim_start[ss] = sim_s.replace('_',' ')
+            else:
+                sim_start = sim_start.replace('_',' ')
+            sim_start=pd.to_datetime(sim_start)
+        if (type(sim_end) is str) or (type(sim_end) is list): 
+            if type(sim_end) is list:
+                for se,sim_e in enumerate(sim_end):
+                    sim_end[se] = sim_e.replace('_',' ')
+            else:
+                sim_end = sim_end.replace('_',' ')
+            sim_end=pd.to_datetime(sim_end)
+            
+        if not got_run_time:
+            run_time = sim_end - sim_start
+            if np.shape(run_time) != ():
+                run_time = max(run_time)
+            namelist_dict['run_days'] = int(run_time.components.days)
+            namelist_dict['run_hours'] = int(run_time.components.hours)
+            namelist_dict['run_minutes'] = int(run_time.components.minutes)
+            namelist_dict['run_seconds'] = int(run_time.components.seconds)
+            
+        if not got_start_and_end_times:
+            if np.shape(sim_start) != ():
+                sim_start_y = list(sim_start.year)
+                sim_start_m = list(sim_start.month)
+                sim_start_d = list(sim_start.day)
+                sim_start_H = list(sim_start.hour)
+                sim_start_M = list(sim_start.minute)
+                sim_start_S = list(sim_start.second)
+                sim_end_y = list(sim_end.year)
+                sim_end_m = list(sim_end.month)
+                sim_end_d = list(sim_end.day)
+                sim_end_H = list(sim_end.hour)
+                sim_end_M = list(sim_end.minute)
+                sim_end_S = list(sim_end.second)
+            else:
+                sim_start_y = sim_start.year
+                sim_start_m = sim_start.month
+                sim_start_d = sim_start.day
+                sim_start_H = sim_start.hour
+                sim_start_M = sim_start.minute
+                sim_start_S = sim_start.second
+                sim_end_y = sim_end.year
+                sim_end_m = sim_end.month
+                sim_end_d = sim_end.day
+                sim_end_H = sim_end.hour
+                sim_end_M = sim_end.minute
+                sim_end_S = sim_end.second
+
+            namelist_dict['start_year'] = sim_start_y
+            namelist_dict['start_month'] = sim_start_m
+            namelist_dict['start_day'] = sim_start_d
+            namelist_dict['start_hour'] = sim_start_H
+            namelist_dict['start_minute'] = sim_start_M
+            namelist_dict['start_second'] = sim_start_S
+            
+            namelist_dict['end_year'] = sim_end_y
+            namelist_dict['end_month'] = sim_end_m
+            namelist_dict['end_day'] = sim_end_d
+            namelist_dict['end_hour'] = sim_end_H
+            namelist_dict['end_minute'] = sim_end_M
+            namelist_dict['end_second'] = sim_end_S
+
+
+        if 'dxy' in setup_keys:
+            dx,dy = self.setup_dict['dxy'],self.setup_dict['dxy']
+            if ((type(dx) is not list) and (max_dom > 1)) and ('parent_grid_ratio' in setup_keys):
+                ratio_total = np.ones(max_dom)
+                for rr in range(0,max_dom):
+                    ratio_total[rr] = np.product(self.setup_dict['parent_grid_ratio'][:rr+1])
+                dx = list(dx/ratio_total)
+                dy = list(dy/ratio_total)
+            else:
+                raise ValueError('Please specify parent_grid_ratio for nested run, or limit to 1 domain')
+            namelist_dict['dx'],namelist_dict['dy'] = dx,dy
+        if 'nx' in setup_keys: namelist_dict['e_we'] = self.setup_dict['nx']
+        if 'ny' in setup_keys: namelist_dict['e_sn'] = self.setup_dict['ny']
+        if 'icbc_type' in setup_keys:
+            namelist_dict['prefix'],namelist_dict['fg_name'] = self.setup_dict['icbc_type'],self.setup_dict['icbc_type']
+
+        namelist_dict = self._aux_inout_check(namelist_dict,
+                                              inout='in',
+                                              aux_dict=namelist_control_dict['time_control']['optional']['auxinput'][0])
+        namelist_dict = self._aux_inout_check(namelist_dict,
+                                              inout='out',
+                                              aux_dict=namelist_control_dict['time_control']['optional']['auxhist'][0])
+        
+        if ('e_vert' not in setup_keys) and (self.setup_dict['eta_levels'] is not None):
+            eta_levels = self.setup_dict['eta_levels']
+            if (type(eta_levels) is list):
+                namelist_dict['e_vert'] = len(eta_levels)
+            elif (type(eta_levels) is str):
+                namelist_dict['e_vert'] = len(eta_levels.split(','))
+            else:
+                raise ValueError('Must specify either eta_levels or e_vert')
+
+        if 'radt' not in setup_keys:
+            if (max_dom > 1): 
+                radt = np.round(np.asarray(namelist_dict['dx'])/1000)
+                radt = [max(int(rad),1) for rad in radt]
+                namelist_dict['radt'] = radt
+            else:
+                namelist_dict['radt'] = max(int(namelist_dict['dx']/1000),1)
+
+
+    ##### FOR THE REST... IF THE VALUE IN NAMELIST_CONTROL_DICT IS NOT NONE, FILL WITH DEFAULT! #####
+
+        for section in list(namelist_control_dict.keys()):
+        #for section in namelist_sections:
+            required_fields = list(namelist_control_dict[section]['required'].keys())
+            assigned_fields = list(namelist_dict.keys())
+
+            vars_to_add = []
+            
+            
+            for req_field in required_fields:
+                if req_field not in assigned_fields:
+                    fill_val = namelist_control_dict[section]['required'][req_field]
+                    if '_interval' in req_field:
+                        for asg_field in assigned_fields:
+                            if req_field in asg_field:
+                                vars_to_add.append(req_field)
+                                fill_val = None
+                    if fill_val is not None:
+                        namelist_dict[req_field] = fill_val
+                    #else:
+                        
+
+            namelist_keys = list(namelist_dict.keys()) + vars_to_add
+
+            missing_keys[section] = self._CheckMissing(namelist_keys,required_fields,namelist_dict)
+
+        #for section in list(namelist_control_dict.keys()):
+        for section in namelist_sections:
+            if (missing_keys[section] != []):
+                f_str = '{} section is missing: '.format(section)
+                for val in missing_keys[section]:
+                    f_str += '{}, '.format(val)
+                print(f_str)
+                missing_key_flag = True
+        if missing_key_flag: raise ValueError('Certain required namelist entries are missing from the setup_dict.')
+            
+        return(namelist_dict)
+
+    def _TimeIntervalCheck(self,key,full_key_name):
+        interval = ''
+        if ('interval' in key) or ('begin' in key) or ('end' in key):
+            if key[-2] == '_':
+                if key[-1] in ['d','h','m','s']:
+                    interval = key[-1]
+                    key = key[:-2]
+                else:
+                    raise ValueError('{} is not supported'.format(full_key_name))
+        return(key,interval)
+    
+    def _aux_inout_check(self,namelist_dict,inout=None,aux_dict=None):
+        if inout is None:
+            raise ValueError('specify "in" or "out"')
+        elif inout == 'in':
+            aux_key = 'auxinput'
+        elif inout == 'out':
+            aux_key = 'auxhist'
+            
+        setup_keys = list(self.setup_dict.keys())
+        max_dom = namelist_dict['max_dom']
+        got_aux = {}
+        
+        aux_names = []
+        aux_keys_all = []
+        for key in setup_keys:
+            if aux_key in key:
+                key = key.split('_')
+                for kk in key:
+                    if 'aux' in kk: key_name = kk
+                aux_names.append(key_name)
+                aux_keys_all.append('_'.join(key))
+        aux_names = np.unique(aux_names)
+
+        if aux_names != []:
+            for aux_name in aux_names:
+                aux_keys = []
+                for key in aux_keys_all:
+                    if aux_name in key: 
+                        aux_key = key.replace(aux_name,'')
+                        aux_key,interval = self._TimeIntervalCheck(aux_key,key)
+                        aux_keys.append(aux_key)
+                        if aux_key in list(aux_dict.keys()): 
+                            key_val = self.setup_dict[key]
+                            fill_val = aux_dict[aux_key]
+                            
+                            if type(fill_val) is list:
+                                if type(key_val) is not list:
+                                    if (fill_val[0] is not None) and (type(key_val) is not type(fill_val[0])):
+                                        raise ValueError('Type disagreement for {}'.format(key))
+                                    key_val = [key_val]
+                                    if len(key_val) < max_dom:
+                                        key_val *= max_dom
+                                    elif len(key_val) > max_dom:
+                                        key_val = key_val[:max_dom]
+                                        
+                            namelist_dict[key] = key_val
+                            
+                            if type(fill_val) is not type(namelist_dict[key]):
+                                switch_type = True
+                                try: 
+                                    namelist_dict[key] = np.asarray(namelist_dict[key]).astype(type(fill_val))[0]
+                                except:
+                                    switch_type = False
+
+                                if switch_type:
+                                    if type(fill_val) is not type(namelist_dict[key]):
+                                        raise ValueError('Type disagreement for {}'.format(key))
+                        else:
+                            print('{} not recognized... skipping.'.format(key))
+                            
+                necessary_aux_in = sorted(list(aux_dict.keys()))
+                have_aux_in = sorted(aux_keys)
+
+                for key in necessary_aux_in:
+                    if key not in have_aux_in:
+                        fill_val = aux_dict[key]
+                        if fill_val == [None]: raise ValueError('{} for {} must be specified'.format(key,aux_name))
+                            
+                        if key[0] == '_':
+                            key = aux_name + key
+                        elif key[-1] == '_':
+                            key += aux_name
+                        print('Filling {} to {}'.format(key,fill_val))
+                        namelist_dict[key] = fill_val
+
+        return(namelist_dict)
+
+    
+    def _get_maxdom_str(self,num_doms,namelist_opt):
+        namelist_str = ''
+        for dd in range(0,num_doms):
+            if type(namelist_opt) is list:
+                namelist_str += '{0:>5},'.format(str(namelist_opt[dd]))
+            else:
+                namelist_str += '{0:>5},'.format(str(namelist_opt))
+        return(phys_str)
+
+    def _MaxDomainAdjustment(self,namelist_dict,namelist_control_dict):
+        vars_that_do_not_go_in_namelist = ['nx','ny','dxy','icbc_type']
+        namelist_var_dict = self._InvertControlDict(namelist_control_dict)
+        all_namelist_vars = list(namelist_var_dict.keys())
+
+        for key in list(namelist_dict.keys()):
+            interval = ''
+            if '_interval' in key:
+                key_fill,interval = self._TimeIntervalCheck(key,key)
+            else:
+                key_fill = key
+            if key_fill in all_namelist_vars:
+                if namelist_var_dict[key_fill]['max_dom']:
+                    if type(namelist_dict[key]) is not list:
+                        var_type = type(namelist_dict[key])
+                        if var_type is str:
+                            var_list = ['{}'.format(namelist_dict[key])]*namelist_dict['max_dom']
+                        else:
+                            var_list = [namelist_dict[key]]*namelist_dict['max_dom']
+                        namelist_dict[key] = var_list
+                    else: # Vars that are 'list'
+                        if len(namelist_dict[key]) < namelist_dict['max_dom']:
+                            namelist_dict[key] = namelist_dict[key]*namelist_dict['max_dom']
+                        elif len(namelist_dict[key]) > namelist_dict['max_dom']:
+                            namelist_dict[key] = namelist_dict[key][:namelist_dict['max_dom']]
+
+            else:
+                if ('auxinput' not in key) and ('auxhist' not in key):    
+                    if key in vars_that_do_not_go_in_namelist:
+                        #print('{} is not needed in the namelist... removing'.format(key))
+                        namelist_dict.pop(key)
+                    else:
+                        msg1 = 'Cannot find {} in namelist_control_dict. '.format(key)
+                        msg2 = 'Please add so it can be added in the correct section of the namelist'
+                        print(msg1+msg2)
+        
+        # Nest Checks:
+        nest_error_str = '{} improperly set. Currently: {}'
+        if namelist_dict['max_dom'] > 1:
+            vars_to_check = ['parent_grid_ratio','i_parent_start','j_parent_start']
+            for nest_var in vars_to_check:
+                if max(namelist_dict[nest_var]) == 1: raise ValueError(nest_error_str.format(nest_var,namelist_dict[nest_var]))
+
+        return(namelist_dict)
+           
+
+    def _FormatVariableForNamelist(self,value,key):
+        if type(value) is str:
+            if key == 'eta_levels':
+                value_str = value
+            else:
+                value_str = "'{}'".format(value)
+        elif type(value) is bool:
+            if value is True:
+                value_str = '.true.'
+            else:
+                value_str = '.false.'
+        else:
+            value_str = str(value)
+        return(value_str)
+
+    def write_namelist(self,namelist_type):
+        namelist_dict = self.namelist_dict
+        if namelist_type == 'input':
+            namelist_sections = ['time_control', 'domains', 'physics', 'fdda', 'dynamics', 'bdy_control', 'namelist_quilt']
+            opt_fmt = ' {0: <24} ='
+        elif namelist_type == 'wps':
+            opt_fmt = ' {0: <17} ='
+            namelist_sections = ['share', 'geogrid', 'ungrib', 'metgrid']
+            
+        f = open('{}namelist.{}'.format(self.run_dir,namelist_type),'w')
+        section_fmt = '&{}\n'
+        for section in namelist_sections:
+            f.write(section_fmt.format(section))
+            section_keys = []
+            for opt in list(self.namelist_control_dict[section].keys()):
+                section_keys += (list(self.namelist_control_dict[section][opt].keys()))
+            ordered_section_keys = []
+            [ordered_section_keys.append(key) for key in section_keys if key not in ordered_section_keys]
+            section_keys = ordered_section_keys
+
+            ordered_section = []
+            # These are variables that can have different structures...
+            # ... e.g., history_interval_h or history_interval_m or history_interval, etc.
+            weird_keys = ['history_interval','restart_interval','auxhist','auxinput','gfdda_interval']
+            for fill_key in section_keys:
+                if (fill_key in weird_keys):
+                    order_option = 2
+                else:
+                    order_option = 1
+                for key in list(namelist_dict.keys()):
+                    if order_option == 2:
+                        if fill_key in key:
+                            ordered_section.append(key)
+                    else:
+                        if fill_key == key:
+                            ordered_section.append(key)
+
+            if 'eta_levels' in ordered_section:
+                evert_ind = int(np.where(np.asarray(ordered_section) == 'e_vert')[0]) + 1
+                eta_ind = int(np.where(np.asarray(ordered_section) == 'eta_levels')[0][0])
+                eta_levels = ordered_section[eta_ind]
+                ordered_section.remove(ordered_section[eta_ind])
+                ordered_section.insert(evert_ind, eta_levels)
+
+            for key in ordered_section:
+                if ('_interval' in key) and (key[-2] == '_'):
+                    fill_key = key[:-2]
+                elif ('auxhist' in key):
+                    fill_key = 'auxhist'
+                elif ('auxinput' in key):
+                    fill_key = 'auxinput'
+                else:
+                    fill_key = key
+
+                if fill_key in section_keys:
+                    key_val = namelist_dict[key]
+                    if type(key_val) is list:
+                        if (namelist_type == 'wps') and ((key == 'dx') or (key == 'dy')):
+                            key_val = [key_val[0]]
+                        if 'eta_levels' in key:
+                            value_str = self._FormatEtaLevels(key_val)
+                        else:
+                            value_str = ''
+                            for kk in key_val:
+                                value_str += '{0: <6}'.format(self._FormatVariableForNamelist(kk,fill_key)+',')
+                    else:
+                        if 'eta_levels' in key:
+                            value_str = self._FormatEtaLevels(key_val)
+                        else:
+                            value_str = '{0: <2}'.format(self._FormatVariableForNamelist(key_val,fill_key)+',')
+                    f.write('{} {}\n'.format(opt_fmt.format(key), value_str ))
+            f.write('/\n')
+        f.close()
+
+    def _FormatEtaLevels(self,eta_levels,ncols=4):
+        eta_level_str = ''
+        if type(eta_levels) is str:
+            eta_levels = eta_levels.split(',')
+
+        count = 1
+
+        for eta in eta_levels:
+            eta = float(eta)
+            if count < ncols:
+                eta_level_str += '{0:8.7f}, '.format(eta)
+                count += 1
+            else:
+                eta_level_str += '{0:8.7f},\n  '.format(eta)
+                count = 1
+
+        return(eta_level_str[:-2])
+        
+        
+        
 def write_tslist_file(fname,lat=None,lon=None,i=None,j=None,twr_names=None,twr_abbr=None):
     """
     Write a list of lat/lon or i/j locations to a tslist file that is
@@ -1683,13 +2854,14 @@
         new.attrs['source']   = '{}'.format(self.overwrite)
         new.attrs['smoothed'] = '{}'.format(self.smooth_opt)
         new.attrs['filled']   = '{}'.format(self.fill_opt)
-<<<<<<< HEAD
         if os.path.exists(new_file):
             print('File exists... replacing')
             os.remove(new_file)
         new.to_netcdf(new_file)
 
-class CreateEtaLevels():
+        
+
+class CreateEtaLevels_old():
     '''
     Generate a list of eta levels for WRF simulations. Core of the eta level code
     comes from Tim Juliano of NCAR. Alternatively, the user can provide a list of
@@ -1727,42 +2899,57 @@
                                      pres_top=62500.0,
                                      surface_temp=290.0,
                                      height_top=4000,
-                                     n_total_levels=201,
-                                     smooth_eta=False
+                                     n_total_levels=201
                                      )
                                      
     
     2. Only specify lower levels and let the program fill the rest (no smoothing):
 
+    eta_levels = generate_eta_levels(levels=np.linspace(0,1000,51),
+                                     pres_top=10000.0,
+                                     surface_temp=282.72,
+                                     height_top=16229.028,
+                                     n_total_levels=88
+                                     )
+
+    3. Smooth the eta levels so there are no harsh jumps in d(eta):
+    
     eta_levels = generate_eta_levels(levels=np.linspace(0,1000,50),
                                      pres_top=10000.0,
                                      surface_temp=282.72,
                                      height_top=16229.028,
-                                     n_total_levels=88,
-                                     smooth_eta=False
-                                     )
-
-    3. Smooth the eta levels so there are no harsh jumps in d(eta):
-    
-    eta_levels = generate_eta_levels(levels=np.linspace(0,1000,50),
-                                     pres_top=10000.0,
-                                     surface_temp=282.72,
-                                     height_top=16229.028,
-                                     n_total_levels=88,
-                                     smooth_eta=True
-                                     )
+                                     n_total_levels=88
+                                     ).smooth_eta_levels(smooth_fact=9e-4)
 
     '''
-    
+    import matplotlib.pyplot as plt
+
+    gas_constant_dry_air = 287.06
+    gravity = 9.80665
+    M = 0.0289644
+    universal_gas_constant = 8.3144598
+    
+    deta_limit = -0.035
+
     def __init__(self, levels=None,
                  eta_levels=None,
-                 surface_temp=290,
+                 surface_temp=None,
                  pres_top=None,
-                 height_top=14417.41,
+                 height_top=None,
                  p0=100000.0,
                  fill_to_top=True,
-                 n_total_levels=None):
-    
+                 n_total_levels=None,
+                 transition_zone=None,
+                 min_transition_deta=None,
+                 cos_squeeze=None,
+                 cos_tail=None,
+                 overlaying_slope=None
+                 ):
+    
+        self.p0 = p0
+        self.pres_top = pres_top
+        self.surface_temp = surface_temp
+        
         if eta_levels is not None:
             self.eta_levels = eta_levels
         else:
@@ -1778,92 +2965,278 @@
 
             self.levels = levels
 
-            if n_total_levels < len(self.levels):
-                print('Setting n_total_levels to be len(levels).')
+            if n_total_levels is not None:
+                if n_total_levels < len(self.levels):
+                    print('Setting n_total_levels to be len(levels).')
+                    n_total_levels = len(levels)
+            elif transition_zone is not None:
+                n_total_levels = len(levels) + transition_zone
+            else:
                 n_total_levels = len(levels)
 
-            pressure = self._pressure_calc(surface_temp,height_top,p0)
+            pressure = self._pressure_calc()
+            
             if pres_top is None:
-                pres_top = pressure[-1]
-
-            self.eta_levels = self._eta_level_calc(pressure,pres_top,height_top,p0,n_total_levels,fill_to_top)
-        
-
-    def _pressure_calc(self,surface_temp,
-                       height_top,
-                       p0,
-                       pres_calc_option=1):
-        gas_constant_dry_air = 287.06
-        gravity = 9.80665
-        M = 0.0289644
-        universal_gas_constant = 8.3144598
-
-        if pres_calc_option == 1:
-            pressure = p0*np.exp((-gravity*self.levels)/gas_constant_dry_air/surface_temp)
-        elif pres_calc_option == 2:
-            pressure = p0*np.exp((-gravity*M*self.levels/(universal_gas_constant*surface_temp)))
-        else:
-            print('pres_calc_option = {} is not a valid option. Please select 1 or 2'.format(pres_calc_option))
-
-        return(pressure)
-    
-    def _eta_level_calc(self,pressure,
-                        pres_top,
+                self.pres_top = pressure[-1]
+            
+
+            self.eta_levels = self._eta_level_calc(pressure,
+                                                   height_top,
+                                                   n_total_levels,
+                                                   fill_to_top,
+                                                   transition_zone,
+                                                   min_transition_deta,
+                                                   cos_squeeze,
+                                                   cos_tail,
+                                                   overlaying_slope)
+        
+            self.estimated_heights = self._estimate_heights()
+            
+    def _pressure_calc(self):
+
+        return(self.p0*np.exp((-self.gravity*self.levels)/self.gas_constant_dry_air/self.surface_temp))
+    
+    def _eta_level_calc(self,
+                        pressure,
                         height_top,
-                        p0,
                         n_total_levels,
-                        fill_to_top):
-        
-        eta_levels = np.zeros(n_total_levels)
-
-        eta_levels[:len(self.levels)] = (pressure-pres_top)/(p0-pres_top)
-
-        if np.max(self.levels) < height_top:
+                        fill_to_top,
+                        transition_zone,
+                        min_transition_deta,
+                        cos_squeeze,
+                        cos_tail,
+                        overlaying_slope):
+        
+        import matplotlib.pyplot as plt
+
+
+        if height_top is None:
+            height_top = (self.gas_constant_dry_air*self.surface_temp/self.gravity)*np.log((self.p0/self.pres_top))
+
+        eta_levels = (pressure-self.pres_top)/(self.p0-self.pres_top)
+
+        reached_model_top = False
+        if float(np.max(self.levels)) < float(height_top):
+            if transition_zone is not None:
+                if (len(self.levels)+transition_zone) > n_total_levels:
+                    print('Transition zone makes this larger than n_total_levels')
+                    print('Setting n_total_levels to len(levels) + transition_zone')
+                    n_total_levels = len(self.levels)+transition_zone
+                
+                transition = np.zeros(transition_zone)
+                for tt,tran in enumerate(range(1,transition_zone+1)):
+                    if overlaying_slope is None:
+                        overlaying_slope = 0.002 # slope applied to cos curve
+                    if cos_tail is None:
+                        cos_tail = 0.3 # How much of the cos curve should continue (0.3 = 30%)
+                    if cos_squeeze is None:
+                        cos_squeeze = 0.9 # How much of the cos curve should be squeezed (1 = none, 0.9 = a little toward the beginning)
+                        
+                    transition[tt] = (1.0 + np.cos((tran*((tran/((1-cos_tail)*transition_zone))**cos_squeeze)/transition_zone)*np.pi)) - tt*overlaying_slope
+
+                transition -= np.min(transition)
+                transition /= np.max(transition)
+                
+                max_transition_deta = eta_levels[len(self.levels)-1] - eta_levels[len(self.levels)-2]
+
+                orig_eta_levels = eta_levels
+                orig_transition = transition.copy()
+
+                top_lvl_threshold = 0.001
+                if min_transition_deta is not None:
+                    if min_transition_deta > 0:
+                        min_transition_deta *= -1
+                    eta_levels,error = self._calc_transition(eta_levels,
+                                                             transition,
+                                                             max_transition_deta,
+                                                             min_transition_deta)
+                    
+                    if error > top_lvl_threshold:
+                        iterate_for_transition = True
+                        print('Specified min_transition_deta resulted in bad levels...')
+                        eta_levels = orig_eta_levels.copy()
+                    else:
+                        iterate_for_transition = False
+                else:
+                    iterate_for_transition = True
+                    min_transition_deta = -0.02
+                    
+                if iterate_for_transition:
+                    print('Iterating to find reasonable levels.')
+                    error = 1.0
+                    prev_error = 1.0
+                    count = 0
+                    max_iterations = 100
+                    
+                    
+                    check_transition = False
+                    if check_transition:
+                        fig,ax = plt.subplots(ncols=2,figsize=(12,5))
+                    
+                    while ((np.abs(error) > top_lvl_threshold) and (count <= max_iterations)) and (min_transition_deta > self.deta_limit):
+                        eta_levels = orig_eta_levels.copy()
+                        transition = orig_transition.copy()
+                        
+                        eta_levels,error = self._calc_transition(eta_levels,
+                                                                 transition,
+                                                                 max_transition_deta,
+                                                                 min_transition_deta,
+                                                                 top_lvl_threshold)
+                        if abs(error) < abs(prev_error):
+                            min_error = {'error': error,'deta':min_transition_deta}
+                            
+                            if error > 0:
+                                min_transition_deta *= 1.001
+                            else:
+                                min_transition_deta *= 0.999
+                        else:
+                            if error < 0:
+                                min_transition_deta *= 1.001
+                            else:
+                                min_transition_deta *= 0.999
+                        count+=1
+                        if check_transition:
+                            ax[0].scatter(count,error)
+                            ax[0].plot([count-1,count],[prev_error,error])
+                            ax[0].set_title('error')
+                            ax[1].scatter(count,min_transition_deta)
+                            ax[1].set_title('min_transition_deta')
+                        prev_error = error
+                        if min_transition_deta < self.deta_limit:
+                            print('min_transition_deta of {} exceeds reasonable limit for d(eta), {}'.format(
+                                    min_transition_deta, self.deta_limit))
+                            #raise ValueError ('Could not find a reasonable min_transition_deta - try adding more levels')
+                            min_transition_deta = self.deta_limit
+                            count = max_iterations + 1
+
+                    
+                    if (count > max_iterations) and len(eta_levels) >= n_total_levels:
+                        print(eta_levels,error)
+                        print(min_error)
+                        raise ValueError ('Not enough levels to reach the top')
+                    else:
+                        if error <= top_lvl_threshold:
+                            eta_levels -= np.min(eta_levels)
+                            eta_levels /= np.max(eta_levels)
+                        #else:
+                        #    print(error)
+                        #    print(eta_levels)
+                        #    raise ValueError ('Error is too large')
+
+
+                if np.min(eta_levels) < 0.0:
+                    eta_levels -= np.min(eta_levels)
+                    eta_levels /= np.max(eta_levels)
+                    reached_model_top = True
+                
             if (n_total_levels is None) or (n_total_levels <= len(self.levels)):
                 print('Insufficient number of levels to reach model top.')
                 print('Height top: {}, top of specified levels: {}, number of levels: {}'.format(
                                 height_top,self.levels[-1],n_total_levels))
-                print('Must specify n_total_levels to complete eta_levels to model top')
-                return
-            remaining_levels = n_total_levels - len(self.levels)
-
-            eta_levels_top = np.zeros(remaining_levels+2)
-            z_scale = 0.4
-            for k in range(1,remaining_levels+2):
-                kind = k-1
-                eta_levels_top[kind] = (np.exp(-(k-1)/float(n_total_levels)/z_scale) - np.exp(-1./z_scale))/ (1.-np.exp(-1./z_scale))
-            eta_levels_top -= eta_levels_top[-2]
-            eta_levels_top = eta_levels_top[:-1]
-            eta_levels_top /= np.max(eta_levels_top)
-            eta_levels_top *= eta_levels[len(self.levels)-1]
-
-            eta_levels[len(self.levels):] = eta_levels_top[1:]
-            
+                raise ValueError ('Must specify n_total_levels to complete eta_levels to model top')
+                
+            remaining_levels = n_total_levels - len(eta_levels)
+
+            if remaining_levels > 0:
+                if not reached_model_top:
+                    print('Filling to top...')
+                    #import matplotlib.pyplot as plt
+                    eta_levels_top = np.zeros(remaining_levels+2)
+                    z_scale = 0.4
+                    for k in range(1,remaining_levels+2):
+                        kind =  k - 1
+                        eta_levels_top[kind] = (np.exp(-(k-1)/float(n_total_levels)/z_scale) - np.exp(-1./z_scale))/ (1.-np.exp(-1./z_scale))
+                        #eta_levels_top[kind] = (np.exp(-(k-1)/float(remaining_levels)/z_scale) - np.exp(-1./z_scale))/ (1.-np.exp(-1./z_scale))
+                        
+                    eta_levels_top = eta_levels_top[:-1]
+
+                    eta_levels_top -= np.min(eta_levels_top)
+                    eta_levels_top /= np.max(eta_levels_top)
+
+                    eta_levels_top *= eta_levels[-1]
+
+                    eta_levels_top = list(eta_levels_top)
+                    eta_levels = list(eta_levels)
+                    
+                    eta_levels += eta_levels_top[1:]
+                    eta_levels = np.array(eta_levels)
+                else:
+                    print('Specified levels + transition zone reached model top.')
+                    print('Setting n_total_levels to len(levels) + transition_zone')
+                    n_total_levels = len(self.levels)+transition_zone
+
+
+            if np.min(eta_levels) != 0.0:
+                print('Insufficient number of levels to reach model top.')
+                raise ValueError ('Lower the model top, increase number of levels, or increase the deta_lim')
+
         return(eta_levels)
+    
+    def _calc_transition(self,eta_levels,
+                         transition,
+                         max_transition_deta,
+                         min_transition_deta,
+                         top_lvl_threshold=None):        
+        import matplotlib.pyplot as plt
+
+        transition *= (max_transition_deta - min_transition_deta)
+        transition += min_transition_deta
+
+        eta_levels = list(eta_levels)
+        for tt,tran in enumerate(transition):
+            tind = len(self.levels) + tt
+            eta_levels += list([eta_levels[tind-1] + tran])
+        eta_levels = np.array(eta_levels)
+        
+        error = eta_levels[-1]
+        return (eta_levels,error)
+    
+    def _estimate_heights(self):
+        
+        pressure = self.eta_levels*(self.p0-self.pres_top) + self.pres_top
+        return((self.gas_constant_dry_air*self.surface_temp/self.gravity)*np.log((self.p0/pressure)))
+        
     
     def smooth_eta_levels(self,
                           smooth_fact=7e-4,
                           smooth_degree=2):
         
         eta_levels = self.eta_levels
-        deta_x = np.arange(0,len(eta_levels)-1)
-        deta = eta_levels[1:] - eta_levels[:-1]
+        deta_levels = eta_levels[1:] - eta_levels[:-1]
+        
+        import matplotlib.pyplot as plt
+       
+        start_smooth_ind = len(self.levels)-4
+        eta_levels_to_smooth = eta_levels[start_smooth_ind:]
+        
+        deta_x = np.arange(0,len(eta_levels_to_smooth)-1)
+        deta = eta_levels_to_smooth[1:] - eta_levels_to_smooth[:-1]
         
         spl = UnivariateSpline(deta_x,deta,k=smooth_degree)
 
         spl.set_smoothing_factor(smooth_fact)
-        deta_x = np.arange(0,len(eta_levels)-1)
+        deta_x = np.arange(0,len(eta_levels_to_smooth))
         new_deta = spl(deta_x)
 
-
-        final_eta_levels = np.ones(len(new_deta)+1)
-        for ee,eta in enumerate(final_eta_levels[1:]):
-            final_eta_levels[ee+1] = 1 + sum(new_deta[:ee+1])
+        final_eta_levels = np.ones(len(eta_levels))
+        final_eta_levels[:start_smooth_ind] = eta_levels[:start_smooth_ind]
+        for ee,eta in enumerate(new_deta):
+            final_eta_levels[start_smooth_ind + ee] = eta_levels[start_smooth_ind -1] + sum(new_deta[:ee+1])
         final_eta_levels -= min(final_eta_levels)
         final_eta_levels /= max(final_eta_levels)
         
+        buffer_deta = final_eta_levels[start_smooth_ind-2:start_smooth_ind+3] - final_eta_levels[start_smooth_ind-3:start_smooth_ind+2]
+        
+        buff_slope = (buffer_deta[-1]-buffer_deta[0]) / (len(buffer_deta)-1)
+        new_buff_deta = buffer_deta[0] + buff_slope*np.arange(0,len(buffer_deta))
+        
+        for ww in range(0,len(buffer_deta)):
+            final_eta_levels[start_smooth_ind - 2 + ww] = final_eta_levels[start_smooth_ind - 3 + ww] + new_buff_deta[ww]
+        
         self.original_eta_levels = self.eta_levels
         self.eta_levels = final_eta_levels
+        if self.pres_top is not None:
+            self.estimated_heights = self._estimate_heights()
         return(self)
     
     
@@ -1872,7 +3245,7 @@
         line = ''
         print('{} levels'.format(len(self.eta_levels)))
         for kk,eta in enumerate(self.eta_levels):
-            line += '{0:6.5f}, '.format(eta)
+            line += '{0:8.7f}, '.format(eta)
             count+=1
             if count == ncols:
                 #line += '\n'
@@ -1881,6 +3254,213 @@
                 line = ''
         if line != '':
             print(line)
-=======
-        new.to_netcdf(self.new_file)
->>>>>>> 11e38ffb
+
+            
+class CreateEtaLevels():
+    
+    def __init__(self, 
+                 nz=None,
+                 dz_bottom=None,
+                 dz_top=None,
+                 sfc_pressure=100000.0,
+                 surface_z=0.0,
+                 top_pressure=None,
+                 top_z=None,
+                 sfc_temperature=280.0,
+                 transition_steepness=8.0,
+                 transition_inflection_location=None,
+                 stretch_lower_bound=0.0,
+                 stretch_upper_bound=1.0,
+                 tolerance=0.01,
+                 verbose=False,
+                 ):
+        
+        if nz is None: raise ValueError('Need to specify the number of levels, nz')
+        if dz_bottom is None: raise ValueError('Need to specify the desired ∆z at the surface, dz_bottom')
+        if dz_top is None: raise ValueError('Need to specify the desired ∆z at the top, dz_top')
+        
+        if transition_inflection_location is None:
+            raise ValueError('Need to specify transition_start')
+        if type(transition_inflection_location) is int:
+            pinflect = (transition_inflection_location/nz)*2.0 - 1.0
+        elif type(transition_inflection_location) is float:
+            if transition_inflection_location <= 1.0:
+                pinflect = (transition_inflection_location)*2.0 - 1.0
+            else:
+                raise ValueError('transition_inflection_location must be the index (int) or the percentage (divided by 100.0; float) of where the inflection point will be located')
+        
+        if (top_pressure is None):
+            if (top_z is None):
+                raise ValueError('Must specify either top_pressure or top_z')
+            else:
+                if top_z <= 0:
+                    raise ValueError('top_z must be positive')
+                else:
+                    top_pressure = -999.
+        else:
+            if (top_z is None):
+                if top_pressure <= 0:
+                    raise ValueError('top_pressure must be positive')
+                else:
+                    top_z = -999.
+            else:
+                if (top_pressure > 0) and (top_z > 0):
+                    print('Both pressure top and model top height are specified... default is height')
+                    top_pressure = -999.
+                elif (top_pressure <= 0) and (top_z <= 0):
+                    raise ValueError('Either top_pressure or top_z must be positive')
+                    
+        
+        self._CalculateEtaLevels(nz,dz_bottom,dz_top,sfc_pressure,
+                                 surface_z,top_pressure,top_z,sfc_temperature,
+                                 transition_steepness,pinflect,
+                                 stretch_lower_bound,stretch_upper_bound,
+                                 tolerance,verbose)
+        
+    def _standard_atm(self,z,pb,hb,Tb=290.0):
+        R=8.31447  # J/(K*mol) - universal gas constant
+        g0=9.80665 # m/s^2     - standard gravity
+        M=0.0289644 # kg/mol   - molar mass of Earth's air
+        #Tb=290.0      # K        - standard temperature
+        p=pb*np.exp(g0*M*(hb-z)/(R*Tb))
+        return p
+    ####
+    # function create_eta
+    # computes an array of eta levels - eta
+    # given an array of pressure levels - p
+    # and base pressure and elevation pb and hb
+    #
+    def _create_eta(self,z,pb,hb,Tb=290.0):
+        p=self._standard_atm(z,pb,hb,Tb)
+        s=np.size(p)
+        n=s
+        eta=-(p-p[n-1])/(p[n-1]-p[0])
+        return eta
+    #
+    ####
+    # function stretch_coefficient
+    #
+    def _stretch_coefficient(self,amp,nz,steep,pinflect):
+        fac = steep
+        xc  = pinflect
+        xa  =-1.
+        xb  = 1.
+        x   = np.arange(xa, xb, (xb-xa)/nz)
+        cf  = amp*((np.exp(fac*(x-xc))-1.)/(np.exp(fac*(x-xc))+1.)+1.)
+        return cf
+    
+    def _CalculateEtaLevels(self,nz,dz_bottom,dz_top,sfc_pressure,
+                 surface_z,top_pressure,top_z,sfc_temperature,
+                 transition_steepness,pinflect,
+                 stretch_lower_bound,stretch_upper_bound,
+                 tolerance,verbose):
+        if top_pressure > 0.:
+            diff=np.abs(top_pressure)
+
+        if top_z > 0.:
+            diff=np.abs(top_z)
+
+        it=0
+
+        while diff > tolerance:
+
+            amp = stretch_lower_bound+0.5*(stretch_upper_bound-stretch_lower_bound)
+            cf  = self._stretch_coefficient(amp,nz,transition_steepness,pinflect)
+            dz  = cf*dz_top+dz_bottom
+            z   = np.cumsum(dz)
+
+            if top_z > 0.:
+                if z[nz-1] > top_z:
+                    stretch_upper_bound=amp
+                if z[nz-1] < top_z:
+                    stretch_lower_bound=amp
+                diff=np.abs(z[nz-1]-top_z)
+                if amp==0.:
+                    print( 'no convergence - change parameters')
+                    quit()
+
+            p=self._standard_atm(z,sfc_pressure,surface_z,sfc_temperature)
+
+            if top_pressure > 0.:
+                if p[nz-1] > top_pressure:
+                    stretch_lower_bound=amp
+                if p[nz-1] < top_pressure:
+                    stretch_upper_bound=amp
+                diff=np.abs(p[nz-1]-top_pressure)
+                if amp==0.:
+                    print( 'no convergence - change parameters')
+                    quit()
+
+            it=it+1
+            if verbose:
+                print( it,diff,z[nz-1],p[nz-1],amp)
+
+            
+
+        s=np.cumsum(dz)
+        t=np.arange(np.size(s))
+
+        import matplotlib.pyplot as plt
+        fig, ax = plt.subplots()
+        ax.plot(t, s)
+        ax.set(xlabel='Number of grid points', ylabel='Elevation [m]',
+               title='About as simple as it gets, folks')
+        ax.grid()
+
+        #fig.savefig("elevation.png")
+        plt.show()
+
+        fig, ax = plt.subplots()
+        ax.set(xlabel='Number of grid points', ylabel='Grid spacing [m]',
+               title='About as simple as it gets, folks')
+        ax.grid()
+        ax.plot(t, dz)
+        #fig.savefig("dz.png")
+        plt.show()
+        
+        if verbose:
+            print (' level     height      dz     pressure')
+            for k in range(nz):
+                print( '{0:6d},{1:12.5f},{2:14.5f},{3:14.5f}'.format(k,z[k],dz[k],p[k]))
+
+        
+        self.eta_levels=self._create_eta(z,sfc_pressure,surface_z,sfc_temperature)
+
+        
+        
+    def print_eta_levels(self,ncols=4):
+        count = 0
+        line = ''
+        print('{} levels'.format(len(self.eta_levels)))
+        for kk,eta in enumerate(self.eta_levels):
+            line += '{0:8.7f}, '.format(eta)
+            count+=1
+            if count == ncols:
+                #line += '\n'
+                print(line)
+                count = 0
+                line = ''
+        if line != '':
+            print(line)
+        
+    '''
+    def print_eta_levels(self,ncols=4,num_decimals=5):
+
+        eta_levels = self.eta_levels
+        count = 0
+        line = ''
+        print('{} levels'.format(len(eta_levels)))
+        
+        for kk,eta in enumerate(eta_levels):
+            #eta = str(eta)[:num_decimals+2]
+            eta = '{0:0.{1}f}'.format(eta, num_decimals)
+            line += '{}, '.format(eta)
+            count+=1
+            if count == ncols:
+                #line += '\n'
+                print(line)
+                count = 0
+                line = ''
+        if line != '':
+            print(line)
+    '''
