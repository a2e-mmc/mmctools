--- conflicted
+++ resolved
@@ -3081,14 +3081,6 @@
     M = 0.0289644
     universal_gas_constant = 8.3144598
     
-<<<<<<< HEAD
-=======
-    gas_constant_dry_air = 287.06
-    gravity = 9.80665
-    M = 0.0289644
-    universal_gas_constant = 8.3144598
-    
->>>>>>> 3bdae572
     deta_limit = -0.035
 
     def __init__(self, levels=None,
@@ -3100,15 +3092,11 @@
                  fill_to_top=True,
                  n_total_levels=None,
                  transition_zone=None,
-<<<<<<< HEAD
                  min_transition_deta=None,
                  cos_squeeze=None,
                  cos_tail=None,
                  overlaying_slope=None
                  ):
-=======
-                 min_transition_deta=None):
->>>>>>> 3bdae572
     
         self.p0 = p0
         self.pres_top = pres_top
@@ -3149,14 +3137,10 @@
                                                    n_total_levels,
                                                    fill_to_top,
                                                    transition_zone,
-<<<<<<< HEAD
                                                    min_transition_deta,
                                                    cos_squeeze,
                                                    cos_tail,
                                                    overlaying_slope)
-=======
-                                                   min_transition_deta)
->>>>>>> 3bdae572
         
             self.estimated_heights = self._estimate_heights()
             
@@ -3170,19 +3154,12 @@
                         n_total_levels,
                         fill_to_top,
                         transition_zone,
-<<<<<<< HEAD
                         min_transition_deta,
                         cos_squeeze,
                         cos_tail,
                         overlaying_slope):
         
         import matplotlib.pyplot as plt
-
-
-=======
-                        min_transition_deta):
-        
->>>>>>> 3bdae572
         if height_top is None:
             height_top = (self.gas_constant_dry_air*self.surface_temp/self.gravity)*np.log((self.p0/self.pres_top))
 
@@ -3198,7 +3175,6 @@
                 
                 transition = np.zeros(transition_zone)
                 for tt,tran in enumerate(range(1,transition_zone+1)):
-<<<<<<< HEAD
                     if overlaying_slope is None:
                         overlaying_slope = 0.002 # slope applied to cos curve
                     if cos_tail is None:
@@ -3206,35 +3182,20 @@
                     if cos_squeeze is None:
                         cos_squeeze = 0.9 # How much of the cos curve should be squeezed (1 = none, 0.9 = a little toward the beginning)
                         
-=======
-                    overlaying_slope = 0.002 # slope applied to cos curve
-                    cos_tail = 0.3 # How much of the cos curve should continue (0.3 = 30%)
-                    cos_squeeze = 0.9 # How much of the cos curve should be squeezed (1 = none, 0.9 = a little toward the beginning)
->>>>>>> 3bdae572
                     transition[tt] = (1.0 + np.cos((tran*((tran/((1-cos_tail)*transition_zone))**cos_squeeze)/transition_zone)*np.pi)) - tt*overlaying_slope
 
                 transition -= np.min(transition)
                 transition /= np.max(transition)
-<<<<<<< HEAD
                 
                 max_transition_deta = eta_levels[len(self.levels)-1] - eta_levels[len(self.levels)-2]
 
-=======
-                max_transition_deta = eta_levels[len(self.levels)-1] - eta_levels[len(self.levels)-2]
-
-
->>>>>>> 3bdae572
                 orig_eta_levels = eta_levels
                 orig_transition = transition.copy()
 
                 top_lvl_threshold = 0.001
                 if min_transition_deta is not None:
-<<<<<<< HEAD
                     if min_transition_deta > 0:
                         min_transition_deta *= -1
-=======
-
->>>>>>> 3bdae572
                     eta_levels,error = self._calc_transition(eta_levels,
                                                              transition,
                                                              max_transition_deta,
@@ -3253,7 +3214,6 @@
                 if iterate_for_transition:
                     print('Iterating to find reasonable levels.')
                     error = 1.0
-<<<<<<< HEAD
                     prev_error = 1.0
                     count = 0
                     max_iterations = 100
@@ -3263,10 +3223,6 @@
                     if check_transition:
                         fig,ax = plt.subplots(ncols=2,figsize=(12,5))
                     
-=======
-                    count = 0
-                    max_iterations = 100
->>>>>>> 3bdae572
                     while ((np.abs(error) > top_lvl_threshold) and (count <= max_iterations)) and (min_transition_deta > self.deta_limit):
                         eta_levels = orig_eta_levels.copy()
                         transition = orig_transition.copy()
@@ -3276,7 +3232,6 @@
                                                                  max_transition_deta,
                                                                  min_transition_deta,
                                                                  top_lvl_threshold)
-<<<<<<< HEAD
                         if abs(error) < abs(prev_error):
                             min_error = {'error': error,'deta':min_transition_deta}
                             
@@ -3297,44 +3252,22 @@
                             ax[1].scatter(count,min_transition_deta)
                             ax[1].set_title('min_transition_deta')
                         prev_error = error
-=======
-                        if error > 0.0:
-                            min_transition_deta -= 0.001
-                        else:
-                            min_transition_deta += 0.0001
-                        count+=1
->>>>>>> 3bdae572
                         if min_transition_deta < self.deta_limit:
                             print('min_transition_deta of {} exceeds reasonable limit for d(eta), {}'.format(
                                     min_transition_deta, self.deta_limit))
                             #raise ValueError ('Could not find a reasonable min_transition_deta - try adding more levels')
                             min_transition_deta = self.deta_limit
                             count = max_iterations + 1
-<<<<<<< HEAD
 
                     
                     if (count > max_iterations) and len(eta_levels) >= n_total_levels:
                         print(eta_levels,error)
                         print(min_error)
-=======
-                    
-                    
-                    if (count > max_iterations) and len(eta_levels) >= n_total_levels:
->>>>>>> 3bdae572
                         raise ValueError ('Not enough levels to reach the top')
                     else:
                         if error <= top_lvl_threshold:
                             eta_levels -= np.min(eta_levels)
                             eta_levels /= np.max(eta_levels)
-<<<<<<< HEAD
-                        #else:
-                        #    print(error)
-                        #    print(eta_levels)
-                        #    raise ValueError ('Error is too large')
-
-=======
-                    
->>>>>>> 3bdae572
 
                 if np.min(eta_levels) < 0.0:
                     eta_levels -= np.min(eta_levels)
@@ -3352,15 +3285,6 @@
             if remaining_levels > 0:
                 if not reached_model_top:
                     print('Filling to top...')
-<<<<<<< HEAD
-                    #import matplotlib.pyplot as plt
-=======
-                    import matplotlib.pyplot as plt
-                    plt.plot(eta_levels)
-                    plt.show()
-                    plt.plot(eta_levels[1:]-eta_levels[:-1])
-                    plt.show()
->>>>>>> 3bdae572
                     eta_levels_top = np.zeros(remaining_levels+2)
                     z_scale = 0.4
                     for k in range(1,remaining_levels+2):
@@ -3369,19 +3293,10 @@
                         #eta_levels_top[kind] = (np.exp(-(k-1)/float(remaining_levels)/z_scale) - np.exp(-1./z_scale))/ (1.-np.exp(-1./z_scale))
                         
                     eta_levels_top = eta_levels_top[:-1]
-<<<<<<< HEAD
-=======
-                    print(eta_levels_top)
->>>>>>> 3bdae572
-
                     eta_levels_top -= np.min(eta_levels_top)
                     eta_levels_top /= np.max(eta_levels_top)
 
                     eta_levels_top *= eta_levels[-1]
-<<<<<<< HEAD
-=======
-                    print(eta_levels_top)
->>>>>>> 3bdae572
 
                     eta_levels_top = list(eta_levels_top)
                     eta_levels = list(eta_levels)
@@ -3405,12 +3320,7 @@
                          max_transition_deta,
                          min_transition_deta,
                          top_lvl_threshold=None):        
-<<<<<<< HEAD
         import matplotlib.pyplot as plt
-
-=======
-        
->>>>>>> 3bdae572
         transition *= (max_transition_deta - min_transition_deta)
         transition += min_transition_deta
 
